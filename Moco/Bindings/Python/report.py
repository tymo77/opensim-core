#!/usr/bin/env python3
# -------------------------------------------------------------------------- #
# OpenSim Moco: report.py                                                    #
# -------------------------------------------------------------------------- #
# Copyright (c) 2019 Stanford University and the Authors                     #
#                                                                            #
# Author(s): Nicholas Bianco                                                 #
#                                                                            #
# Licensed under the Apache License, Version 2.0 (the "License"); you may    #
# not use this file except in compliance with the License. You may obtain a  #
# copy of the License at http://www.apache.org/licenses/LICENSE-2.0          #
#                                                                            #
# Unless required by applicable law or agreed to in writing, software        #
# distributed under the License is distributed on an "AS IS" BASIS,          #
# WITHOUT WARRANTIES OR CONDITIONS OF ANY KIND, either express or implied.   #
# See the License for the specific language governing permissions and        #
# limitations under the License.                                             #
# -------------------------------------------------------------------------- #

import os
import ntpath
import math
import opensim as osim
import numpy as np
from collections import defaultdict, OrderedDict
# import pdb

## Helper functions.
# ==================
# Convert a SimTK::Vector to a NumPy array for plotting.
# TODO: put something similar in the bindings.
def convert(simtkVector):
    n = simtkVector.size()
    vec = np.empty(n)
    for elt in range(n):
        vec[elt] = simtkVector[elt]

    return vec

# Get a plot label given a OpenSim::Coordinate::MotionType enum and a kinematic
# level ('value' or 'speed')
def getLabelFromMotionType(motionTypeEnum, level):
    label = ''
    if motionTypeEnum == 1:
        if level == 'value': label = 'angle (rad)'
        elif level == 'speed': label = 'speed (rad/s)'
        elif level == 'accel': label = 'accel. (rad/s^2)'
        else: label = 'rotate'
        return label
    elif motionTypeEnum == 2:
        if level == 'value': label = 'position (m)'
        elif level == 'speed': label = 'speed (m/s)'
        elif level == 'accel': label = 'accel. (m/s^s)'
        else: label = 'translate'
        return label
    elif motionTypeEnum == 3:
        return 'coupled'
    else:
        return 'undefined'

# Given a state or control name with substring identifying either the left or
# right limb, remove the substring and return the updated name. This function
# also takes the argument 'ls_dict', which is a dictionary of plot linestyles
# corresponding to the right leg (solid line) or left leg (dashed line); it is
# updated here for convenience.
def bilateralize(name, ls_dict):
    # Keep modifying the name until no side tags remain.
    isRightLeg = True
    while True:
        if '_r/' in name:
            name = name.replace('_r/', '/')
        elif '_l/' in name:
            name = name.replace('_l/', '/')
            isRightLeg = False
        elif '_r_' in name:
            name = name.replace('_r_', '_')
        elif '_l_' in name:
            name = name.replace('_l_', '_')
            isRightLeg = False
        elif name[-2:] == '_r':
            name = name[:-2]
        elif name[-2:] == '_l':
            name = name[:-2]
            isRightLeg = False
        else:
            if isRightLeg:
                ls_dict[name].append('-')
            else:
                ls_dict[name].append('--')

            break

    return name, ls_dict

def getIndexForNearestValue(vec, val):
    return min(range(len(vec)), key=lambda i: abs(vec[i]-val))

def truncate(string, max_length):
    """https://www.xormedia.com/string-truncate-middle-with-ellipsis/"""
    if len(string) <= max_length:
        # string is already short-enough
        return string
    # half of the size, minus the 3 .'s
    n_2 = int(max_length / 2 - 3)
    # whatever's left
    n_1 = max_length - n_2 - 3
    return '{0}...{1}'.format(string[:n_1], string[-n_2:])


class Report(object):
    def __init__(self,
                 model,
                 trajectory_filepath,
                 bilateral=True,
                 ref_files=None,
                 colormap=None,
                 output=None,
                 ):
        self.model = model
        self.model.initSystem()
        self.trajectory_filepath = trajectory_filepath
        self.trajectory = osim.MocoTrajectory(self.trajectory_filepath)
        self.bilateral = bilateral
        self.ref_files = ref_files
        self.colormap = colormap
        trajectory_fname = ntpath.basename(self.trajectory_filepath)
        trajectory_fname = trajectory_fname.replace('.sto', '')
        trajectory_fname = trajectory_fname.replace('.mot', '')
        self.trajectory_fname = trajectory_fname
        if output:
            self.output = output
        else:
            self.output = trajectory_fname + '_report.pdf'

        # Get any reference files provided by the user and create a list of NumPy
        # arrays to use in plotting.
        self.refs = list()
        if ref_files != None:
            for ref_file in ref_files:
                filename, file_ext = os.path.splitext(ref_file)

                # If the reference is a file with metadata indicating that
                # rotational data is in degrees, convert to radians and write to
                # a new file to be used for plotting.
                # TODO: don't write the extra file permanently
                if file_ext == '.sto' or file_ext == '.mot':
                    sto_adapter = osim.STOFileAdapter()
                    ref = sto_adapter.read(ref_file)
                    if (ref.hasTableMetaDataKey('inDegrees') and 
                            ref.getTableMetaDataAsString('inDegrees') == 'yes'):
                        simbodyEngine = self.model.getSimbodyEngine()
                        simbodyEngine.convertDegreesToRadians(ref)
                        ref_file = ref_file.replace(file_ext, 
                                '_radians' + file_ext)
                        sto_adapter.write(ref, ref_file)                        

                num_header_rows = 1
                with open(ref_file) as f:
                    for line in f:
                        if not line.startswith('endheader'):
                            num_header_rows += 1
                        else:
                            break
                this_ref = np.genfromtxt(ref_file, names=True, delimiter='\t',
                                         skip_header=num_header_rows)
                self.refs.append(this_ref)

        # Load the colormap provided by the user. Use a default colormap ('jet') 
        # if not provided. Uniformly sample the colormap based on the number of 
        # reference data sets, plus one for the MocoTrajectory.
        import matplotlib.cm as cm
        if colormap is None: colormap = 'jet'
        self.cmap_samples = np.linspace(0.1, 0.9, len(self.refs)+1)
        self.cmap = cm.get_cmap(colormap)

        ## Legend handles and labels.
        # ===========================
        # Create legend handles and labels that can be used to create a figure 
        # legend that is applicable all figures.
        self.legend_handles = list()
        self.legend_labels = list()
        all_files = list()
        if ref_files != None: all_files += ref_files
        all_files.append(trajectory_filepath)
        lw = 8 / len(self.cmap_samples)
        if lw < 0.5: lw = 0.5
        if lw > 2: lw = 2
        for sample, file in zip(self.cmap_samples, all_files):
            color = self.cmap(sample)
            import matplotlib.lines as mlines
            if bilateral:
                r = mlines.Line2D([], [], ls='-', color=color, linewidth=lw)
                self.legend_handles.append(r)
                self.legend_labels.append(file + ' (right leg)')
                l = mlines.Line2D([], [], ls='--', color=color, linewidth=lw)
                self.legend_handles.append(l)
                self.legend_labels.append(file + ' (left leg)')
            else:
                h = mlines.Line2D([], [], ls='-', color=color, linewidth=lw)
                self.legend_handles.append(h)
                self.legend_labels.append(file)

        # Time
        # -----
        # Convert trajectory time vector to a plotting-friendly NumPy array.
        self.time = convert(self.trajectory.getTime())
        # Create a conservative set of x-tick values based on the time vector.
        nexttime = math.ceil(self.time[0] * 10) / 10
        nexttolast = math.floor(self.time[-1] * 10) / 10
        if (nexttolast - nexttime) < 1.5:
            self.timeticks = np.arange(nexttime, nexttolast, 0.2)
        else:
            self.timeticks = None

        self.plots_per_page = 15.0
        self.num_cols = 3
        # Add an extra row to hold the legend and other infromation.
        self.num_rows = (self.plots_per_page / 3) + 1

    def getVariable(self, type, path):
        if type == 'state':
            var = convert(self.trajectory.getState(path))
        elif type == 'control':
            var = convert(self.trajectory.getControl(path))
        elif type == 'multiplier':
            var = convert(self.trajectory.getMultiplier(path))
        elif type == 'derivative':
            derivativesTraj = self.trajectory.getDerivativesTrajectory()
            derivativeNames = self.trajectory.getDerivativeNames()
            count = 0
            col = 0
            for derivName in derivativeNames:
                if derivName == path:
                    col = count
                count += 1

            n = derivativesTraj.nrow()
            var = np.empty(n)
            for row in range(n):
                var[row] = derivativesTraj.get(row, col)
        elif type == 'slack':
            var = convert(self.trajectory.getSlack(path))
        elif type == 'parameter':
            var = convert(self.trajectory.getParameter(path))

        return var

    def plotVariables(self, var_type, var_dict, ls_dict, label_dict):
        import matplotlib.pyplot as plt

        # Loop through all keys in the dictionary and plot all variables.
        p = 1 # Counter to keep track of number of plots per page.
        for i, key in enumerate(var_dict.keys()):
            # If this is first key or if we filled up the previous page with
            # plots, create a new figure that will become the next page.
            if p % self.plots_per_page == 1:
                fig = plt.figure(figsize=(8.5, 11))

            plt.subplot(self.num_rows, self.num_cols, p + 3)
            # Loop through all the state variable paths for this key.
            ymin = np.inf
            ymax = -np.inf
            for path, ls in zip(var_dict[key], ls_dict[key]):
                var = self.getVariable(var_type, path)
                ymin = np.minimum(ymin, np.min(var))
                ymax = np.maximum(ymax, np.max(var))
                # If any reference data was provided, that has columns matching
                # the current variable path, then plot them first.
                for r, ref in enumerate(self.refs):
                    # Column names for reference data are read in with no
                    # slashes.
                    pathNoSlashes = path.replace('/', '')
                    if pathNoSlashes in ref.dtype.names:
                        init = getIndexForNearestValue(ref['time'], self.time[0])
                        final = getIndexForNearestValue(ref['time'], 
                            self.time[-1])
                        y = ref[pathNoSlashes][init:final]
                        plt.plot(ref['time'][init:final],
                                 y, ls=ls,
                                 color=self.cmap(self.cmap_samples[r]),
                                 linewidth=2.5)
                        ymin = np.minimum(ymin, np.min(y))
                        ymax = np.maximum(ymax, np.max(y))

                # Plot the variable values from the MocoTrajectory.
                plt.plot(self.time, var, ls=ls, color=self.cmap(
                    self.cmap_samples[len(self.refs)]),
                         linewidth=1.5)

            # Plot labels and settings.
            plt.title(truncate(key, 38), fontsize=10)
            plt.xlabel('time (s)', fontsize=8)
            plt.ylabel(label_dict[key], fontsize=8)
            if not self.timeticks is None:
                plt.xticks(self.timeticks)
            plt.xticks(fontsize=6)
            plt.yticks(fontsize=6)
            plt.xlim(self.time[0], self.time[-1])
            if 0 <= ymin and ymax <= 1:
                plt.ylim(0, 1)
            plt.ticklabel_format(axis='y', style='sci', scilimits=(-3, 3))
            ax = plt.gca()
            ax.get_yaxis().get_offset_text().set_position((-0.15,0))
            ax.get_yaxis().get_offset_text().set_fontsize(6)
            ax.tick_params(direction='in', gridOn=True)
            from matplotlib.ticker import FormatStrFormatter
            ax.xaxis.set_major_formatter(
                FormatStrFormatter('%.1f'))

            # If we filled up the current figure or ran out of keys, add this
            # figure as a new page to the PDF. Otherwise, increment the plot
            # counter and keep going.
            if (p % self.plots_per_page == 0) or (i == len(var_dict.keys())-1):
                legfontsize = 64 / len(self.legend_handles)
                if legfontsize > 10: legfontsize = 10
                fig.tight_layout()
                plt.figlegend(self.legend_handles, self.legend_labels,
<<<<<<< HEAD
                              loc='lower center', 
=======
                              loc='lower center',
>>>>>>> 08e66bdf
                              bbox_to_anchor=(0.5, 0.85),
                              fancybox=True, shadow=True,
                              prop={'size': legfontsize})
                self.pdf.savefig(fig)
                plt.close()
                p = 1
            else:
                p += 1

    def generate(self):

        ## Generate report.
        # =================
        import matplotlib.pyplot as plt
        from matplotlib.backends.backend_pdf import PdfPages

        with PdfPages(self.output) as self.pdf:

            # States & Accelerations
            # ----------------------
            state_names = self.trajectory.getStateNames()
            derivative_names = self.trajectory.getDerivativeNames()
            derivs = True if (len(derivative_names) > 0) else False
            accels = False
            auxiliary_derivative_names = list()
            for derivative_name in derivative_names:
                leaf = os.path.basename(os.path.normpath(derivative_name))
                if leaf == 'accel':
                    accels = True
                else:
                    auxiliary_derivative_names.append(derivative_name)

            if len(state_names) > 0:
                # Loop through the model's joints and cooresponding coordinates to
                # store plotting information.
                state_dict = OrderedDict()
                state_ls_dict = defaultdict(list)
                state_label_dict = dict()
                acceleration_dict = OrderedDict()
                acceleration_ls_dict = defaultdict(list)
                acceleration_label_dict = dict()
                coordSet = self.model.getCoordinateSet()
                for c in range(coordSet.getSize()):
                    coord = coordSet.get(c)
                    coordName = coord.getName()
                    coordPath = coord.getAbsolutePathString()
                    coordMotType = coord.getMotionType()
                    # Append suffixes to create names for position and speed state
                    # variables.
                    valueName = coordName + '/value'
                    speedName = coordName + '/speed'
                    if accels: accelName = coordName + '/accel'
                    if self.bilateral:
                        # If the --bilateral flag was set by the user, remove
                        # substrings that indicate the body side and update the
                        # linestyle dict.
                        valueName, state_ls_dict = bilateralize(valueName,
                                state_ls_dict)
                        speedName, state_ls_dict = bilateralize(speedName,
                                state_ls_dict)
                        if accels:
                            accelName, acceleration_ls_dict = bilateralize(
                                accelName, acceleration_ls_dict)

                    else:
                        state_ls_dict[valueName].append('-')
                        state_ls_dict[speedName].append('-')
                        if accels: acceleration_ls_dict[accelName].append('-')


                    if not valueName in state_dict:
                        state_dict[valueName] = list()
                    # If --bilateral was set, the 'valueName' key will correspond
                    # to a list containing paths for both sides of the model.
                    state_dict[valueName].append(coordPath + '/value')
                    state_label_dict[valueName] = \
                        getLabelFromMotionType(coordMotType, 'value')

                    if not speedName in state_dict:
                        state_dict[speedName] = list()
                    state_dict[speedName].append(coordPath + '/speed')
                    state_label_dict[speedName] = \
                        getLabelFromMotionType(coordMotType, 'speed')

                    if accels:
                        if not accelName in acceleration_dict:
                            acceleration_dict[accelName] = list()
                        acceleration_dict[accelName].append(coordPath + '/accel')
                        acceleration_label_dict[accelName] = \
                            getLabelFromMotionType(coordMotType, 'accel')

                self.plotVariables('state', state_dict, state_ls_dict, 
                        state_label_dict)
                if accels:
                    self.plotVariables('derivative', acceleration_dict,
                            acceleration_ls_dict, acceleration_label_dict)

                # Activations
                activ_dict = OrderedDict()
                activ_ls_dict = defaultdict(list)
                activ_label_dict = dict()
                for state_name in state_names:
                    if state_name.endswith('/activation'):
                        title = state_name
                        if self.bilateral:
                            title, activ_ls_dict = bilateralize(title,
                                                                activ_ls_dict)
                        else:
                            activ_ls_dict[title].append('-')
                        if not title in activ_dict:
                            activ_dict[title] = list()
                        # If --bilateral was set, the 'title' key will
                        # correspond to a list containing paths for both sides
                        # of the model.
                        activ_dict[title].append(state_name)
                        activ_label_dict[title] = ''
                self.plotVariables('state', activ_dict, activ_ls_dict,
                                   activ_label_dict)

                # Normalized tendon forces
                norm_tendon_force_dict = OrderedDict()
                norm_tendon_force_ls_dict = defaultdict(list)
                norm_tendon_force_label_dict = dict()
                for state_name in state_names:
                    if state_name.endswith('/normalized_tendon_force'):
                        title = state_name
                        if self.bilateral:
                            title, norm_tendon_force_ls_dict = bilateralize(
                                title, norm_tendon_force_ls_dict)
                        else:
                            norm_tendon_force_ls_dict[title].append('-')
                        if not title in norm_tendon_force_dict:
                            norm_tendon_force_dict[title] = list()
                        # If --bilateral was set, the 'title' key will
                        # correspond to a list containing paths for both sides
                        # of the model.
                        norm_tendon_force_dict[title].append(state_name)
                        norm_tendon_force_label_dict[title] = ''
                self.plotVariables('state', norm_tendon_force_dict,
                        norm_tendon_force_ls_dict,
                        norm_tendon_force_label_dict)

                # Auxiliary derivative variables
                aux_dict = OrderedDict()
                aux_ls_dict = defaultdict(list)
                aux_label_dict = dict()
                for aux_name in auxiliary_derivative_names:
                    title = aux_name
                    if self.bilateral:
                        title, aux_ls_dict = bilateralize(title,
                                                            aux_ls_dict)
                    else:
                        aux_ls_dict[title].append('-')
                    if not title in aux_dict:
                        aux_dict[title] = list()
                    # If --bilateral was set, the 'title' key will
                    # correspond to a list containing paths for both sides
                    # of the model.
                    aux_dict[title].append(aux_name)
                    aux_label_dict[title] = ''
                self.plotVariables('derivative', aux_dict, aux_ls_dict,
                                   aux_label_dict)

            # Controls
            # --------
            control_names = self.trajectory.getControlNames()
            if len(control_names) > 0:
                control_dict = OrderedDict()
                ls_dict = defaultdict(list)
                label_dict = dict()
                for control_name in control_names:
                    title = control_name.replace('/', '')
                    if self.bilateral:
                        # If the --bilateral flag was set by the user, remove
                        # substrings that indicate the body side and update the
                        # linestyle dict.
                        title, ls_dict = bilateralize(title, ls_dict)
                    else:
                        ls_dict[title].append('-')

                    if not title in control_dict:
                        control_dict[title] = list()
                    # If --bilateral was set, the 'title' key will correspond
                    # to a list containing paths for both sides of the model.
                    control_dict[title].append(control_name)
                    label_dict[title] = ''
                self.plotVariables('control', control_dict, ls_dict, label_dict)

            # Multipliers
            # -----------
            multiplier_names = self.trajectory.getMultiplierNames()
            if len(multiplier_names) > 0:
                multiplier_dict = OrderedDict()
                ls_dict = defaultdict(list)
                label_dict = dict()
                for multiplier_name in multiplier_names:
                    title = multiplier_name.replace('/', '')
                    if self.bilateral:
                        # If the --bilateral flag was set by the user, remove
                        # substrings that indicate the body side and update the
                        # linestyle dict.
                        title, ls_dict = bilateralize(multiplier_name, ls_dict)
                    else:
                        ls_dict[title].append('-')

                    if not title in multiplier_dict:
                        multiplier_dict[title] = list()
                    # If --bilateral was set, the 'title' key will correspond
                    # to a list containing paths for both sides of the model.
                    multiplier_dict[title].append(multiplier_name)
                    label_dict[title] = ''

                self.plotVariables('multiplier', multiplier_dict, ls_dict, label_dict)

            # Parameters
            # ----------
            # TODO: this is a crude first attempt, need to refine.
            parameter_names = self.trajectory.getParameterNames()
            if len(parameter_names) > 0:
                fig = plt.figure(figsize=(8.5, 11))
                fig.patch.set_visible(False)
                ax = plt.axes()

                cell_text = []
                parameters = convert(self.trajectory.getParameters())
                cell_text.append(['%10.5f' % p for p in parameters])

                plt.table(cellText=cell_text, rowLabels=parameter_names,
                          colLabels=[self.trajectory_fname], loc='center')
                ax.axis('off')
                ax.axis('tight')

                plt.subplots_adjust(left=0.2, right=0.8)

                legfontsize = 64 / len(self.legend_handles)
                if legfontsize > 10: legfontsize = 10
                plt.figlegend(self.legend_handles, self.legend_labels,
<<<<<<< HEAD
                              loc='lower center',  
=======
                              loc='lower center',
>>>>>>> 08e66bdf
                              bbox_to_anchor=(0.5, 0.85),
                              fancybox=True, shadow=True,
                              prop={'size': legfontsize})
                self.pdf.savefig(fig)
                plt.close()

            # Slacks
            # ------
            # TODO slacks not accessible through MocoTrajectory
            # TODO should we even plot these?

def main():
    import argparse

    ## Input parsing.
    ## =============
    parser = argparse.ArgumentParser(
        description="Generate a report given a MocoTrajectory and an associated "
                    "OpenSim Model. Optionally, additional reference data "
                    "compatible with the MocoTrajectory may be plotted "
                    "simultaneously.")
    # Required arguments.
    parser.add_argument('model_or_mocostudy',
                        metavar='model-or-mocostudy', type=str,
                        help="OpenSim Model or MocoStudy file name "
                             "(including path).")
    parser.add_argument('trajectory', type=str,
                        help="MocoTrajectory file name (including path).")
    # Optional arguments.
    parser.add_argument('--bilateral', action='store_true',
                        help="Plot left and right limb states and controls "
                             "together.")
    parser.add_argument('--ref_files', type=str, nargs='+',
                        help="Paths to reference data files.")
    parser.add_argument('--colormap', type=str,
                        help="Matplotlib colormap from which plot colors are "
                             "sampled from.")
    parser.add_argument('--output', type=str,
                        help="Write the report to this filepath. "
                             "Default: the report is named "
                             "<trajectory-without-.sto>_report.pdf")
    args = parser.parse_args()

    # Load the Model and MocoTrajectory from file.
    model_or_mocostudy = args.model_or_mocostudy
    if model_or_mocostudy.endswith('.osim'):
        model = osim.Model(model_or_mocostudy)
    elif model_or_mocostudy.endswith('.omoco'):
        study = osim.MocoStudy(model_or_mocostudy)
        model = study.getProblem().createRep().getModelBase()

    ref_files = args.ref_files

    report = Report(model=model,
                    trajectory_filepath=args.trajectory,
                    bilateral=args.bilateral,
                    colormap=args.colormap,
                    ref_files=ref_files,
                    output=args.output,
                    )
    report.generate()

if __name__ == "__main__":
    main()
<|MERGE_RESOLUTION|>--- conflicted
+++ resolved
@@ -315,11 +315,7 @@
                 if legfontsize > 10: legfontsize = 10
                 fig.tight_layout()
                 plt.figlegend(self.legend_handles, self.legend_labels,
-<<<<<<< HEAD
                               loc='lower center', 
-=======
-                              loc='lower center',
->>>>>>> 08e66bdf
                               bbox_to_anchor=(0.5, 0.85),
                               fancybox=True, shadow=True,
                               prop={'size': legfontsize})
@@ -557,11 +553,7 @@
                 legfontsize = 64 / len(self.legend_handles)
                 if legfontsize > 10: legfontsize = 10
                 plt.figlegend(self.legend_handles, self.legend_labels,
-<<<<<<< HEAD
                               loc='lower center',  
-=======
-                              loc='lower center',
->>>>>>> 08e66bdf
                               bbox_to_anchor=(0.5, 0.85),
                               fancybox=True, shadow=True,
                               prop={'size': legfontsize})
