--- conflicted
+++ resolved
@@ -290,20 +290,12 @@
         }
     }
     // Prescribed average gait speed.
-<<<<<<< HEAD
-    auto* speedGoal = problem.addGoal<MocoGaitSpeedGoal>("speed");
-    speedGoal->set_gait_speed(1.2);
+    auto* speedGoal = problem.addGoal<MocoAverageSpeedGoal>("speed");
+    speedGoal->set_desired_average_speed(1.2);
     // Effort over distance.
     auto* effortGoal = problem.addGoal<MocoControlGoal>("effort", 10);
     effortGoal->setExponent(3);
     effortGoal->setDivideByDisplacement(true);
-=======
-    auto* speedGoal = problem.addGoal<MocoAverageSpeedGoal>("speed");
-    speedGoal->set_desired_average_speed(1.2);
-    // Effort over distance.
-    auto* effortGoal =
-            problem.addGoal<MocoEffortOverDistanceGoal>("effort", 10);
->>>>>>> 1f4c3395
 
     // Bounds.
     // =======
