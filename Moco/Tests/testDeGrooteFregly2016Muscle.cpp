--- conflicted
+++ resolved
@@ -82,18 +82,14 @@
             REQUIRE_THROWS_AS(musc.finalizeFromProperties(),
                     SimTK::Exception::ErrorCheck);
         }
-<<<<<<< HEAD
-        {
+        SECTION("active_force_width_scale"){
             DeGrooteFregly2016Muscle musc = muscle;
             musc.set_active_force_width_scale(0.99999999);
             SimTK_TEST_MUST_THROW_EXC(musc.finalizeFromProperties(),
                     SimTK::Exception::ErrorCheck);
         }
-        {
+        SECTION("fiber_damping") {
             DeGrooteFregly2016Muscle musc = muscle;
-=======
-        SECTION("fiber_damping") {
->>>>>>> 8bec6b15
             musc.set_fiber_damping(-0.0001);
             REQUIRE_THROWS_AS(musc.finalizeFromProperties(),
                     SimTK::Exception::ErrorCheck);
