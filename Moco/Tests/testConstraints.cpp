--- conflicted
+++ resolved
@@ -1656,7 +1656,6 @@
 
     study.initSolver<TestType>();
     MocoSolution solution = study.solve();
-
     //study.visualize(solution);
 
     TimeSeriesTableVec3 positionTable = analyze<SimTK::Vec3>(model, solution, 
@@ -1664,12 +1663,8 @@
     SimTK::Vec3 position;
     for (int irow = 0; irow < (int)positionTable.getNumRows(); ++irow) {
         position = positionTable.getRowAtIndex(irow)[0];
-<<<<<<< HEAD
         // The margin is looser than the constraint tolerance because the
         // constraint is on the square of the distance.
         CHECK(Approx(position.norm()).margin(1e-3) >= distance);
-=======
-        CHECK(distance <= Approx(position.norm()));
->>>>>>> c23899cb
     }
 }