--- conflicted
+++ resolved
@@ -73,7 +73,6 @@
     void setWeightForControl(
             const std::string& controlName, const double& weight);
 
-<<<<<<< HEAD
     /// Set weights for all controls whose entire path matches the provided
     /// regular expression pattern.
     /// Multiple pairs of patterns and weights can be provided.
@@ -82,8 +81,6 @@
     void setWeightForControlPattern(
             const std::string& pattern, const double& weight);
 
-=======
->>>>>>> 19abc27e
     /// Set the exponent on the control signals.
     void setExponent(int exponent) { set_exponent(exponent); }
     double getExponent() const { return get_exponent(); }
@@ -108,17 +105,12 @@
     OpenSim_DECLARE_PROPERTY(control_weights, MocoWeightSet,
             "The weights for each control; "
             "the weight for unspecified controls is 1.");
-<<<<<<< HEAD
     OpenSim_DECLARE_PROPERTY(control_weights_pattern, MocoWeightSet,
             "Set control weights for all controls matching a regular "
             "expression.")
     OpenSim_DECLARE_PROPERTY(
-            exponent, int, "The exponent on controls (default: 2).");
-=======
-    OpenSim_DECLARE_PROPERTY(
             exponent, int, "The exponent on controls; greater than or equal to "
                            "2 (default: 2).");
->>>>>>> 19abc27e
     OpenSim_DECLARE_PROPERTY(divide_by_displacement, bool,
             "Divide by the model's displacement over the phase (default: "
             "false)");
