--- conflicted
+++ resolved
@@ -92,23 +92,13 @@
 
     // TODO: Allow users to specify costs flexibly.
     auto* effort = problem.addGoal<MocoControlGoal>("excitation_effort");
-<<<<<<< HEAD
     effort->setWeightForControlPattern(".*/reserve_.*", get_reserves_weight());
-=======
-    for (const auto& actu : model.getComponentList<CoordinateActuator>()) {
-        auto name = actu.getName();
-        if (std::regex_match(name, std::regex("^reserve_.*"))) {
-            effort->setWeightForControl(actu.getAbsolutePathString(),
-                    get_reserves_weight());
-        }
-    }
->>>>>>> e39887b8
 
     // Prevent "free" activation at the beginning of the motion.
     problem.addGoal<MocoInitialActivationGoal>("initial_activation");
 
     if (get_minimize_sum_squared_activations()) {
-        auto* act_goal = 
+        auto* act_goal =
             problem.addGoal<MocoSumSquaredStateGoal>("activation_effort");
         act_goal->setPattern(".*activation$");
     }
@@ -130,7 +120,6 @@
     if (!getProperty_max_iterations().empty()) {
         solver.set_optim_max_iterations(get_max_iterations());
     }
-<<<<<<< HEAD
 
     // MocoTrajectory guess = solver.createGuess();
     // int N = guess.getNumTimes();
@@ -149,8 +138,6 @@
     // solver.setGuess(guess);
 
 
-=======
->>>>>>> e39887b8
     return std::make_pair(
             study, posmotPtr->exportToTable(kinematics.getIndependentColumn()));
 }
