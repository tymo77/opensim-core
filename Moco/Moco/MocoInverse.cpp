/* -------------------------------------------------------------------------- *
 * OpenSim Moco: MocoInverse.cpp                                              *
 * -------------------------------------------------------------------------- *
 * Copyright (c) 2019 Stanford University and the Authors                     *
 *                                                                            *
 * Author(s): Christopher Dembia                                              *
 *                                                                            *
 * Licensed under the Apache License, Version 2.0 (the "License"); you may    *
 * not use this file except in compliance with the License. You may obtain a  *
 * copy of the License at http://www.apache.org/licenses/LICENSE-2.0          *
 *                                                                            *
 * Unless required by applicable law or agreed to in writing, software        *
 * distributed under the License is distributed on an "AS IS" BASIS,          *
 * WITHOUT WARRANTIES OR CONDITIONS OF ANY KIND, either express or implied.   *
 * See the License for the specific language governing permissions and        *
 * limitations under the License.                                             *
 * -------------------------------------------------------------------------- */

#include "MocoInverse.h"

#include "Components/ModelFactory.h"
#include "Components/PositionMotion.h"
#include "MocoCasADiSolver/MocoCasADiSolver.h"
#include "MocoCost/MocoControlCost.h"
#include "MocoCost/MocoSumSquaredStateCost.h"
#include "MocoProblem.h"
#include "MocoStudy.h"
#include "MocoUtilities.h"

#include <OpenSim/Common/FileAdapter.h>
#include <OpenSim/Tools/InverseDynamicsTool.h>

using namespace OpenSim;

void MocoInverse::constructProperties() {
<<<<<<< HEAD

    constructProperty_initial_time();
    constructProperty_final_time();
    constructProperty_mesh_interval(0.02);
    constructProperty_kinematics_file("");
    constructProperty_kinematics_allow_extra_columns(false);
    constructProperty_lowpass_cutoff_frequency_for_kinematics(-1);
    constructProperty_external_loads_file("");
    constructProperty_ignore_activation_dynamics(false);
    constructProperty_ignore_tendon_compliance(false);
    constructProperty_create_reserve_actuators(-1);
    constructProperty_minimize_sum_squared_states(false);
    constructProperty_tolerance(1e-3);
    constructProperty_output_paths();
}

void MocoInverse::writeTableToFile(
        const TimeSeriesTable& table, const std::string& filepath) const {
    DataAdapter::InputTables tables = {{"table", &table}};
    FileAdapter::writeFile(tables, filepath);
=======
    constructProperty_kinematics(TableProcessor());
>>>>>>> 8bec6b15
}

MocoInverseSolution MocoInverse::solve() const {
    using SimTK::Pathname;
    // Get the directory containing the setup file.
    std::string setupDir;
    {
        bool dontApplySearchPath;
        std::string fileName, extension;
        Pathname::deconstructPathname(getDocumentFileName(),
                dontApplySearchPath, setupDir, fileName, extension);
    }

    // Processs inputs.
    // ----------------
    Model model = get_model().process();
    model.initSystem();

<<<<<<< HEAD
    std::string kinematicsFilePath =
            Pathname::getAbsolutePathnameUsingSpecifiedWorkingDirectory(
                    setupDir, get_kinematics_file());

    FileAdapter::OutputTables tables =
            FileAdapter::readFile(kinematicsFilePath);
    // There should only be one table.
    OPENSIM_THROW_IF(tables.size() != 1, Exception,
            format("Expected the kinematics file '%s' to contain 1 table, but "
                   "it "
                   "contains %i tables.",
                    kinematicsFilePath, tables.size()));
    // Get the first table.
    auto* kinematicsRaw =
            dynamic_cast<TimeSeriesTable*>(tables.begin()->second.get());
    OPENSIM_THROW_IF(!kinematicsRaw, Exception,
            "Expected the provided kinematics file to contain a (scalar) "
            "TimeSeriesTable, but it contains a different type of table.");
    if (kinematicsRaw->hasTableMetaDataKey("inDegrees") &&
            kinematicsRaw->getTableMetaDataAsString("inDegrees") == "yes") {
        model.getSimbodyEngine().convertDegreesToRadians(*kinematicsRaw);
    }
    TimeSeriesTable kinematics;
    if (get_lowpass_cutoff_frequency_for_kinematics() != -1) {
        kinematics = filterLowpass(*kinematicsRaw,
                get_lowpass_cutoff_frequency_for_kinematics(), true);
    } else {
        kinematics = *kinematicsRaw;
    }
=======
    TimeSeriesTable kinematics = get_kinematics().process(setupDir, &model);
>>>>>>> 8bec6b15

    // Prescribe the kinematics.
    // -------------------------
    // allowMissingColumns = true: we only need kinematics.
    // allowExtraColumns = user-specified.
    // assemble = true: we must obey the kinematic constraints.
    auto statesTraj = StatesTrajectory::createFromStatesStorage(model,
            convertTableToStorage(kinematics), true,
            get_kinematics_allow_extra_columns(), true);

<<<<<<< HEAD
    const auto coords = model.getCoordinatesInMultibodyTreeOrder();
    std::vector<std::string> coordSVNames;
    for (const auto& coord : coords) {
        coordSVNames.push_back(coord->getStateVariableNames()[0]);
    }
    auto posmot = PositionMotion::createFromTable(
            model, statesTraj.exportToTable(model, coordSVNames));
=======
    auto posmot = PositionMotion::createFromStatesTrajectory(model, statesTraj);
>>>>>>> 8bec6b15
    posmot->setName("position_motion");
    model.addComponent(posmot.release());

    model.initSystem();

    // Set up the MocoProblem.
    // -----------------------

    MocoStudy moco;
    auto& problem = moco.updProblem();
    problem.setModelCopy(model);

<<<<<<< HEAD
    const auto timeInfo = calcInitialAndFinalTimes(
            kinematicsRaw->getIndependentColumn(), {}, get_mesh_interval());
    // const double spaceForFiniteDiff = 1e-3;
    problem.setTimeBounds(timeInfo.initialTime, timeInfo.finalTime);
=======
    TimeInfo timeInfo;
    updateTimeInfo("kinematics",
            kinematics.getIndependentColumn().front(),
            kinematics.getIndependentColumn().back(),
            timeInfo);
    if (get_clip_time_range()) {
        timeInfo.initial += 1e-3;
        timeInfo.final -= 1e-3;
    }
    problem.setTimeBounds(timeInfo.initial, timeInfo.final);
>>>>>>> 8bec6b15

    // TODO: Allow users to specify costs flexibly.
    problem.addCost<MocoControlCost>("excitation_effort");
    if (get_minimize_sum_squared_states()) {
        problem.addCost<MocoSumSquaredStateCost>("activation_effort");
    }

    // Configure the MocoSolver.
    // -------------------------
    auto& solver = moco.initCasADiSolver();
    solver.set_dynamics_mode("implicit");
<<<<<<< HEAD
    if (getProperty_tolerance().size()) {
        OPENSIM_THROW_IF_FRMOBJ(get_tolerance() <= 0, Exception,
                format("Tolerance must be positive, but got %g.",
                        get_tolerance()));
        solver.set_optim_convergence_tolerance(get_tolerance());
        solver.set_optim_constraint_tolerance(get_tolerance());
    }
=======
    solver.set_transcription_scheme("trapezoidal");
    solver.set_optim_convergence_tolerance(1e-3);
    solver.set_optim_constraint_tolerance(1e-3);
>>>>>>> 8bec6b15
    // The sparsity detection works fine with DeGrooteFregly2016Muscle.
    solver.set_optim_sparsity_detection("random");
    // Forward is 3x faster than central.
    solver.set_optim_finite_difference_scheme("forward");
<<<<<<< HEAD
    if (model.getWorkingState().getNMultipliers()) {
        solver.set_transcription_scheme("hermite-simpson");
        solver.set_enforce_constraint_derivatives(true);
    }

=======
>>>>>>> 8bec6b15
    solver.set_num_mesh_points(timeInfo.numMeshPoints);

    // Solve the problem.
    // ------------------
    MocoInverseSolution solution;
    solution.setMocoSolution(moco.solve().unseal());
<<<<<<< HEAD

    if (getProperty_output_paths().size()) {
        std::vector<std::string> outputPaths;
        for (int io = 0; io < getProperty_output_paths().size(); ++io) {
            outputPaths.push_back(get_output_paths(io));
        }
        solution.setOutputs(
                moco.analyze(solution.getMocoSolution(), outputPaths));
    }
=======
>>>>>>> 8bec6b15
    return solution;
}<|MERGE_RESOLUTION|>--- conflicted
+++ resolved
@@ -33,30 +33,12 @@
 using namespace OpenSim;
 
 void MocoInverse::constructProperties() {
-<<<<<<< HEAD
 
-    constructProperty_initial_time();
-    constructProperty_final_time();
-    constructProperty_mesh_interval(0.02);
-    constructProperty_kinematics_file("");
+    constructProperty_kinematics(TableProcessor());
     constructProperty_kinematics_allow_extra_columns(false);
-    constructProperty_lowpass_cutoff_frequency_for_kinematics(-1);
-    constructProperty_external_loads_file("");
-    constructProperty_ignore_activation_dynamics(false);
-    constructProperty_ignore_tendon_compliance(false);
-    constructProperty_create_reserve_actuators(-1);
     constructProperty_minimize_sum_squared_states(false);
     constructProperty_tolerance(1e-3);
     constructProperty_output_paths();
-}
-
-void MocoInverse::writeTableToFile(
-        const TimeSeriesTable& table, const std::string& filepath) const {
-    DataAdapter::InputTables tables = {{"table", &table}};
-    FileAdapter::writeFile(tables, filepath);
-=======
-    constructProperty_kinematics(TableProcessor());
->>>>>>> 8bec6b15
 }
 
 MocoInverseSolution MocoInverse::solve() const {
@@ -75,39 +57,7 @@
     Model model = get_model().process();
     model.initSystem();
 
-<<<<<<< HEAD
-    std::string kinematicsFilePath =
-            Pathname::getAbsolutePathnameUsingSpecifiedWorkingDirectory(
-                    setupDir, get_kinematics_file());
-
-    FileAdapter::OutputTables tables =
-            FileAdapter::readFile(kinematicsFilePath);
-    // There should only be one table.
-    OPENSIM_THROW_IF(tables.size() != 1, Exception,
-            format("Expected the kinematics file '%s' to contain 1 table, but "
-                   "it "
-                   "contains %i tables.",
-                    kinematicsFilePath, tables.size()));
-    // Get the first table.
-    auto* kinematicsRaw =
-            dynamic_cast<TimeSeriesTable*>(tables.begin()->second.get());
-    OPENSIM_THROW_IF(!kinematicsRaw, Exception,
-            "Expected the provided kinematics file to contain a (scalar) "
-            "TimeSeriesTable, but it contains a different type of table.");
-    if (kinematicsRaw->hasTableMetaDataKey("inDegrees") &&
-            kinematicsRaw->getTableMetaDataAsString("inDegrees") == "yes") {
-        model.getSimbodyEngine().convertDegreesToRadians(*kinematicsRaw);
-    }
-    TimeSeriesTable kinematics;
-    if (get_lowpass_cutoff_frequency_for_kinematics() != -1) {
-        kinematics = filterLowpass(*kinematicsRaw,
-                get_lowpass_cutoff_frequency_for_kinematics(), true);
-    } else {
-        kinematics = *kinematicsRaw;
-    }
-=======
     TimeSeriesTable kinematics = get_kinematics().process(setupDir, &model);
->>>>>>> 8bec6b15
 
     // Prescribe the kinematics.
     // -------------------------
@@ -118,17 +68,7 @@
             convertTableToStorage(kinematics), true,
             get_kinematics_allow_extra_columns(), true);
 
-<<<<<<< HEAD
-    const auto coords = model.getCoordinatesInMultibodyTreeOrder();
-    std::vector<std::string> coordSVNames;
-    for (const auto& coord : coords) {
-        coordSVNames.push_back(coord->getStateVariableNames()[0]);
-    }
-    auto posmot = PositionMotion::createFromTable(
-            model, statesTraj.exportToTable(model, coordSVNames));
-=======
     auto posmot = PositionMotion::createFromStatesTrajectory(model, statesTraj);
->>>>>>> 8bec6b15
     posmot->setName("position_motion");
     model.addComponent(posmot.release());
 
@@ -141,12 +81,6 @@
     auto& problem = moco.updProblem();
     problem.setModelCopy(model);
 
-<<<<<<< HEAD
-    const auto timeInfo = calcInitialAndFinalTimes(
-            kinematicsRaw->getIndependentColumn(), {}, get_mesh_interval());
-    // const double spaceForFiniteDiff = 1e-3;
-    problem.setTimeBounds(timeInfo.initialTime, timeInfo.finalTime);
-=======
     TimeInfo timeInfo;
     updateTimeInfo("kinematics",
             kinematics.getIndependentColumn().front(),
@@ -157,7 +91,6 @@
         timeInfo.final -= 1e-3;
     }
     problem.setTimeBounds(timeInfo.initial, timeInfo.final);
->>>>>>> 8bec6b15
 
     // TODO: Allow users to specify costs flexibly.
     problem.addCost<MocoControlCost>("excitation_effort");
@@ -169,7 +102,11 @@
     // -------------------------
     auto& solver = moco.initCasADiSolver();
     solver.set_dynamics_mode("implicit");
-<<<<<<< HEAD
+    solver.set_transcription_scheme("trapezoidal");
+    if (model.getWorkingState().getNMultipliers()) {
+        solver.set_transcription_scheme("hermite-simpson");
+        solver.set_enforce_constraint_derivatives(true);
+    }
     if (getProperty_tolerance().size()) {
         OPENSIM_THROW_IF_FRMOBJ(get_tolerance() <= 0, Exception,
                 format("Tolerance must be positive, but got %g.",
@@ -177,30 +114,17 @@
         solver.set_optim_convergence_tolerance(get_tolerance());
         solver.set_optim_constraint_tolerance(get_tolerance());
     }
-=======
-    solver.set_transcription_scheme("trapezoidal");
-    solver.set_optim_convergence_tolerance(1e-3);
-    solver.set_optim_constraint_tolerance(1e-3);
->>>>>>> 8bec6b15
     // The sparsity detection works fine with DeGrooteFregly2016Muscle.
     solver.set_optim_sparsity_detection("random");
     // Forward is 3x faster than central.
     solver.set_optim_finite_difference_scheme("forward");
-<<<<<<< HEAD
-    if (model.getWorkingState().getNMultipliers()) {
-        solver.set_transcription_scheme("hermite-simpson");
-        solver.set_enforce_constraint_derivatives(true);
-    }
 
-=======
->>>>>>> 8bec6b15
     solver.set_num_mesh_points(timeInfo.numMeshPoints);
 
     // Solve the problem.
     // ------------------
     MocoInverseSolution solution;
     solution.setMocoSolution(moco.solve().unseal());
-<<<<<<< HEAD
 
     if (getProperty_output_paths().size()) {
         std::vector<std::string> outputPaths;
@@ -210,7 +134,5 @@
         solution.setOutputs(
                 moco.analyze(solution.getMocoSolution(), outputPaths));
     }
-=======
->>>>>>> 8bec6b15
     return solution;
 }