/* -------------------------------------------------------------------------- *
 * OpenSim Moco: MocoInverse.cpp                                              *
 * -------------------------------------------------------------------------- *
 * Copyright (c) 2019 Stanford University and the Authors                     *
 *                                                                            *
 * Author(s): Christopher Dembia                                              *
 *                                                                            *
 * Licensed under the Apache License, Version 2.0 (the "License"); you may    *
 * not use this file except in compliance with the License. You may obtain a  *
 * copy of the License at http://www.apache.org/licenses/LICENSE-2.0          *
 *                                                                            *
 * Unless required by applicable law or agreed to in writing, software        *
 * distributed under the License is distributed on an "AS IS" BASIS,          *
 * WITHOUT WARRANTIES OR CONDITIONS OF ANY KIND, either express or implied.   *
 * See the License for the specific language governing permissions and        *
 * limitations under the License.                                             *
 * -------------------------------------------------------------------------- */

#include "MocoInverse.h"

#include "Components/PositionMotion.h"
#include "MocoCasADiSolver/MocoCasADiSolver.h"
#include "MocoCost/MocoControlCost.h"
#include "MocoProblem.h"
#include "MocoTool.h"
#include "MocoUtilities.h"

#include <OpenSim/Common/FileAdapter.h>
#include <OpenSim/Tools/InverseDynamicsTool.h>

using namespace OpenSim;

void MocoInverse::constructProperties() {

    constructProperty_initial_time();
    constructProperty_final_time();
    constructProperty_mesh_interval(0.02);
    constructProperty_kinematics_file("");
    constructProperty_lowpass_cutoff_frequency_for_kinematics(-1);
    constructProperty_external_loads_file("");
    constructProperty_ignore_activation_dynamics(false);
    constructProperty_ignore_tendon_compliance(false);
    constructProperty_create_reserve_actuators(-1);
}

void MocoInverse::writeTableToFile(const TimeSeriesTable& table,
    const std::string& filepath) const {
    DataAdapter::InputTables tables = {{"table", &table}};
    FileAdapter::writeFile(tables, filepath);
}

MocoInverseSolution MocoInverse::solve() const {
    using SimTK::Pathname;
    // Get the directory containing the setup file.
    std::string setupDir;
    {
        bool dontApplySearchPath;
        std::string fileName, extension;
        Pathname::deconstructPathname(getDocumentFileName(),
                dontApplySearchPath, setupDir, fileName, extension);
    }

    Model model(m_model);
    model.finalizeFromProperties();
    for (auto& muscle : model.updComponentList<Muscle>()) {
        if (get_ignore_activation_dynamics()) {
            muscle.set_ignore_activation_dynamics(true);
        }
        if (get_ignore_tendon_compliance()) {
            muscle.set_ignore_tendon_compliance(true);
        }
    }

    MocoTool moco;
    auto& problem = moco.updProblem();

    // TODO: Move this elsewhere!
    for (const auto& muscle : model.getComponentList<Muscle>()) {
        if (!muscle.get_ignore_activation_dynamics()) {
            problem.setStateInfo(muscle.getAbsolutePathString() + "/activation",
                    // TODO: Use the muscle's minimum_activation.
                    {0.01, 1});
        }
        if (!muscle.get_ignore_tendon_compliance()) {
            // TODO shouldn't be necessary.
            problem.setStateInfo(
                    muscle.getAbsolutePathString() + "/norm_fiber_length",
                    {0.2, 1.8});
        }
    }

    InverseDynamicsTool idTool;
    if (!get_external_loads_file().empty()) {
        idTool.createExternalLoads(get_external_loads_file(), model);
    }

    model.initSystem();

<<<<<<< HEAD
    FileAdapter::OutputTables tables = 
            FileAdapter::readFile(m_kinematicsFileName);

    // There should only be one table.
    OPENSIM_THROW_IF(tables.size() != 1, Exception,
        format("Expected the kinematics file '%s' to contain 1 table, but it "
            "contains %i tables.",
            m_kinematicsFileName, tables.size()));

    // Get the first table.
    auto* kinematicsRaw = 
        dynamic_cast<TimeSeriesTable*>(tables.begin()->second.get());
    OPENSIM_THROW_IF(!kinematicsRaw, Exception,
        "Expected the provided kinematics file to contain a (scalar) "
        "TimeSeriesTable, but it contains a different type of table.");

    if (kinematicsRaw->hasTableMetaDataKey("inDegrees") &&
            kinematicsRaw->getTableMetaDataAsString("inDegrees") == "yes") {
        model.getSimbodyEngine().convertDegreesToRadians(*kinematicsRaw);
    }
    auto kinematics = filterLowpass(*kinematicsRaw, 6, true);
=======
    std::string kinematicsFilePath =
            Pathname::getAbsolutePathnameUsingSpecifiedWorkingDirectory(
                    setupDir, get_kinematics_file());
    auto kinematicsRaw = STOFileAdapter::read(get_kinematics_file());
    if (kinematicsRaw.hasTableMetaDataKey("inDegrees") &&
            kinematicsRaw.getTableMetaDataAsString("inDegrees") == "yes") {
        model.getSimbodyEngine().convertDegreesToRadians(kinematicsRaw);
    }
    TimeSeriesTable kinematics;
    if (get_lowpass_cutoff_frequency_for_kinematics() != -1) {
        kinematics = filterLowpass(kinematicsRaw,
                get_lowpass_cutoff_frequency_for_kinematics(), true);
    } else {
        kinematics = kinematicsRaw;
    }

    // allowMissingColumns = true: we only need kinematics.
    // allowExtraColumns = false: user might have made an error.
    // assemble = true: we must obey the kinematic constraints.
    auto statesTraj = StatesTrajectory::createFromStatesStorage(
            model, convertTableToStorage(kinematics), true, false, true);
>>>>>>> 5fffff88

    const auto coords = model.getCoordinatesInMultibodyTreeOrder();
    std::vector<std::string> coordSVNames;
    for (const auto& coord : coords) {
        coordSVNames.push_back(coord->getStateVariableNames()[0]);
    }
    auto posmot = PositionMotion::createFromTable(model,
            statesTraj.exportToTable(model, coordSVNames));
    posmot->setName("position_motion");
    model.addComponent(posmot.release());

    model.initSystem();
    if (get_create_reserve_actuators() != -1) {
        createReserveActuators(model, get_create_reserve_actuators());
    }

    problem.setModelCopy(model);

<<<<<<< HEAD
    const auto timeInfo =
            calcInitialAndFinalTimes(kinematicsRaw->getIndependentColumn(), {},
                    get_mesh_interval());
=======
    const auto timeInfo = calcInitialAndFinalTimes(
            kinematicsRaw.getIndependentColumn(), {}, get_mesh_interval());
>>>>>>> 5fffff88
    // const double spaceForFiniteDiff = 1e-3;
    problem.setTimeBounds(timeInfo.initialTime, timeInfo.finalTime);

    // TODO: Allow users to specify costs flexibly.
    problem.addCost<MocoControlCost>("effort");

    auto& solver = moco.initCasADiSolver();
    solver.set_dynamics_mode("implicit");
    solver.set_optim_convergence_tolerance(1e-3);
    solver.set_optim_constraint_tolerance(1e-3);
    // The sparsity detection works fine with DeGrooteFregly2016Muscle.
    solver.set_optim_sparsity_detection("random");
    // solver.set_optim_hessian_approximation("exact");
    // Forward is 3x faster than central.
    solver.set_optim_finite_difference_scheme("forward");

    solver.set_num_mesh_points(timeInfo.numMeshPoints);
    MocoInverseSolution solution;
    solution.setMocoSolution(moco.solve().unseal());
    // TimeSeriesTable normFiberLengths =
    //         moco.analyze(solution, {".*normalized_fiber_length"});
    // writeTableToFile(normFiberLengths,
    //         "sandboxWalkingStatelessMuscles_norm_fiber_length.sto");
    return solution;
}

MocoInverse::TimeInfo MocoInverse::calcInitialAndFinalTimes(
        const std::vector<double>& time0, const std::vector<double>& time1,
        const double& meshInterval) const {

    TimeInfo out;
    double initialTimeFromData = time0.front();
    double finalTimeFromData = time0.back();
    if (time1.size()) {
        initialTimeFromData = std::max(initialTimeFromData, time1.front());
        finalTimeFromData = std::min(finalTimeFromData, time1.back());
    }
    if (!getProperty_initial_time().empty()) {
        OPENSIM_THROW_IF_FRMOBJ(get_initial_time() < initialTimeFromData,
                Exception,
                format("Provided initial time of %g is less than what is "
                       "available from data, %g.",
                        get_initial_time(), initialTimeFromData));
        out.initialTime = get_initial_time();
    } else {
        out.initialTime = initialTimeFromData;
    }
    if (!getProperty_final_time().empty()) {
        OPENSIM_THROW_IF_FRMOBJ(get_final_time() > finalTimeFromData, Exception,
                format("Provided final time of %g is greater than what "
                       "is available from data, %g.",
                        get_final_time(), finalTimeFromData));
        out.finalTime = get_final_time();
    } else {
        out.finalTime = finalTimeFromData;
    }
    OPENSIM_THROW_IF_FRMOBJ(out.finalTime < out.initialTime, Exception,
            format("Initial time of %g is greater than final time of %g.",
                    out.initialTime, out.finalTime));

    // We do not want to end up with a lower mesh frequency than requested.
    out.numMeshPoints =
            (int)std::ceil((out.finalTime - out.initialTime) / (meshInterval)) +
            1;
    return out;
}<|MERGE_RESOLUTION|>--- conflicted
+++ resolved
@@ -96,43 +96,33 @@
 
     model.initSystem();
 
-<<<<<<< HEAD
-    FileAdapter::OutputTables tables = 
-            FileAdapter::readFile(m_kinematicsFileName);
-
+    std::string kinematicsFilePath =
+            Pathname::getAbsolutePathnameUsingSpecifiedWorkingDirectory(
+                    setupDir, get_kinematics_file());
+
+    FileAdapter::OutputTables tables =
+            FileAdapter::readFile(kinematicsFilePath);
     // There should only be one table.
     OPENSIM_THROW_IF(tables.size() != 1, Exception,
         format("Expected the kinematics file '%s' to contain 1 table, but it "
             "contains %i tables.",
-            m_kinematicsFileName, tables.size()));
-
+            kinematicsFilePath, tables.size()));
     // Get the first table.
-    auto* kinematicsRaw = 
+    auto* kinematicsRaw =
         dynamic_cast<TimeSeriesTable*>(tables.begin()->second.get());
     OPENSIM_THROW_IF(!kinematicsRaw, Exception,
         "Expected the provided kinematics file to contain a (scalar) "
         "TimeSeriesTable, but it contains a different type of table.");
-
     if (kinematicsRaw->hasTableMetaDataKey("inDegrees") &&
             kinematicsRaw->getTableMetaDataAsString("inDegrees") == "yes") {
         model.getSimbodyEngine().convertDegreesToRadians(*kinematicsRaw);
     }
-    auto kinematics = filterLowpass(*kinematicsRaw, 6, true);
-=======
-    std::string kinematicsFilePath =
-            Pathname::getAbsolutePathnameUsingSpecifiedWorkingDirectory(
-                    setupDir, get_kinematics_file());
-    auto kinematicsRaw = STOFileAdapter::read(get_kinematics_file());
-    if (kinematicsRaw.hasTableMetaDataKey("inDegrees") &&
-            kinematicsRaw.getTableMetaDataAsString("inDegrees") == "yes") {
-        model.getSimbodyEngine().convertDegreesToRadians(kinematicsRaw);
-    }
     TimeSeriesTable kinematics;
     if (get_lowpass_cutoff_frequency_for_kinematics() != -1) {
-        kinematics = filterLowpass(kinematicsRaw,
+        kinematics = filterLowpass(*kinematicsRaw,
                 get_lowpass_cutoff_frequency_for_kinematics(), true);
     } else {
-        kinematics = kinematicsRaw;
+        kinematics = *kinematicsRaw;
     }
 
     // allowMissingColumns = true: we only need kinematics.
@@ -140,7 +130,6 @@
     // assemble = true: we must obey the kinematic constraints.
     auto statesTraj = StatesTrajectory::createFromStatesStorage(
             model, convertTableToStorage(kinematics), true, false, true);
->>>>>>> 5fffff88
 
     const auto coords = model.getCoordinatesInMultibodyTreeOrder();
     std::vector<std::string> coordSVNames;
@@ -159,14 +148,8 @@
 
     problem.setModelCopy(model);
 
-<<<<<<< HEAD
-    const auto timeInfo =
-            calcInitialAndFinalTimes(kinematicsRaw->getIndependentColumn(), {},
-                    get_mesh_interval());
-=======
     const auto timeInfo = calcInitialAndFinalTimes(
-            kinematicsRaw.getIndependentColumn(), {}, get_mesh_interval());
->>>>>>> 5fffff88
+            kinematicsRaw->getIndependentColumn(), {}, get_mesh_interval());
     // const double spaceForFiniteDiff = 1e-3;
     problem.setTimeBounds(timeInfo.initialTime, timeInfo.finalTime);
 
