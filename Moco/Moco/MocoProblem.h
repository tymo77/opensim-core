#ifndef MOCO_MOCOPROBLEM_H
#define MOCO_MOCOPROBLEM_H
/* -------------------------------------------------------------------------- *
 * OpenSim Moco: MocoProblem.h                                                *
 * -------------------------------------------------------------------------- *
 * Copyright (c) 2017 Stanford University and the Authors                     *
 *                                                                            *
 * Author(s): Christopher Dembia, Nicholas Bianco                             *
 *                                                                            *
 * Licensed under the Apache License, Version 2.0 (the "License"); you may    *
 * not use this file except in compliance with the License. You may obtain a  *
 * copy of the License at http://www.apache.org/licenses/LICENSE-2.0          *
 *                                                                            *
 * Unless required by applicable law or agreed to in writing, software        *
 * distributed under the License is distributed on an "AS IS" BASIS,          *
 * WITHOUT WARRANTIES OR CONDITIONS OF ANY KIND, either express or implied.   *
 * See the License for the specific language governing permissions and        *
 * limitations under the License.                                             *
 * -------------------------------------------------------------------------- */

#include "MocoProblemRep.h"

namespace OpenSim {

// ============================================================================
// MocoPhase
// ============================================================================

/// The states, controls, dynamics, parameters, costs, and constraints for a
/// phase of the problem.
/// The dynamics are provided by the %OpenSim Model.
///
/// This class allows you to define your problem, but does not let you do
/// anything with your problem (this class only contains user input).
/// Use MocoProblem::createRep() to create an instance of MocoProblemRep,
/// which provides additional functionality.
///
/// Supported %Model Component%s
/// ----------------------------
/// Moco does not support all types of models. Specifically, the
/// following components are not supported:
///   - Actuator%s with multiple controls (non-ScalarActuator%s).
class OSIMMOCO_API MocoPhase : public Object {
    OpenSim_DECLARE_CONCRETE_OBJECT(MocoPhase, Object);

public:
    MocoPhase();

    /// Set the Model whose dynamics should be used for this phase.
    /// The phase takes ownership of the passed-in model. This function
    /// returns a pointer to the model stored in the phase (identical to the
    /// passed-in model).
    Model* setModel(std::unique_ptr<Model> model);
    /// The model is copied into the MocoPhase; further changes made to the
    /// passed-in model will have no effect on this MocoPhase.
    /// This function returns a pointer to the model stored in the phase
    /// (the copy).
    Model* setModelCopy(Model model);
    /// Set the bounds on the initial and final time for this phase.
    /// If you want to constrain the initial time to a single value, pass
    /// that value to the constructor of MocoInitialBounds. If you want the
    /// initial time to fall within a range, pass the lower and upper bounds
    /// to the constructor of MocoInitialBounds. Likewise for MocoFinalBounds.
    /// This will overwrite bounds that were set previously, if any.
    void setTimeBounds(const MocoInitialBounds&, const MocoFinalBounds&);
    /// Set information about a single state variable in this phase.
    /// @param name
    ///     The name must match the path of a state variable in the
    ///     model (e.g., `/hip/flexion/value` or `/hip/flexion/speed`).
    /// @param bounds
    ///     The bounds on this state variable over the entire phase. If
    ///     default-constructed (`{}`), then either the variable is
    ///     unconstrained or default bounds are used (see below).
    /// @param init
    ///     The bounds on this state variable at the start of the phase.
    ///     By default, there are no additional bounds on the initial value
    ///     (though the `bounds` over the entire phase still apply to the
    ///     initial value).
    /// @param final
    ///     Similar to `init` but for the value at the end of the phase.
    ///
    /// For all bounds arguments: if you want to constrain to a single value,
    /// pass that single value. If you want to constrain to a range, pass
    /// the lower and upper bounds to the constructor as two arguments.
    ///
    /// ### Default bounds
    /// 1. Coordinate values: the Coordinate's range is used (regardless of
    ///     whether the coordinate is clamped).
    /// 2. Coordinate speeds: this class's default_speed_bounds property.
    ///
    /// These defaults are also used if you completely omit state info for a
    /// state variable.
    ///
    /// For states with default bounds, if you actually want a variable to
    /// be unconstrained, pass in MocoBounds::unconstrained().
    ///
    /// ### Examples
    /// Set bounds over the entire phase, but do not specify additional
    /// bounds on the value at the start and end of the phase.
    /// @code{.cpp}
    /// phase.setStateInfo("/knee/flexion/value", {-1.5*SimTK::Pi, 0});
    /// @endcode
    ///
    /// Allow any value throughout the phase (within the coordinate's range),
    /// but the initial value is 5.
    /// @code{.cpp}
    /// phase.setStateInfo("/ankle/flexion/value", {}, 5);
    /// @endcode
    ///
    /// Constrain the initial and final state to a single value of 0, but
    /// use default speed bounds elsewhere.
    /// @code{.cpp}
    /// phase.setStateInfo("/ankle/flexion/speed", {}, 0, 0);
    /// @endcode
    ///
    /// Make a coordinate value unconstrained.
    /// @code{.cpp}
    /// phase.setStateInfo("/ankle/flexion/value", MocoBounds::unconstrained());
    /// @endcode
    ///
    /// This function will overwrite any info that has previously been set for
    /// this state variable.
    void setStateInfo(const std::string& name, const MocoBounds& bounds,
            const MocoInitialBounds& init = {},
            const MocoFinalBounds& final = {});
    /// Set information about a single control variable in this phase.
    /// Similar to setStateInfo(). The name for a control is the path to the
    /// associated actuator (e.g., "/forceset/soleus_r"). If setting a control
    /// info for an actuator with multiple controls, the name should be the 
    /// actuator path appended by the control index (e.g. "/actuator_0");
    /// If info is not specified for a ScalarActuator (or if only the initial
    /// and/or final bounds are provided), the actuator's min and max control
    /// are used for the bounds over the phase. By default, non-ScalarActuators
    /// are unconstrained.
    void setControlInfo(const std::string& name, const MocoBounds&,
            const MocoInitialBounds& = {}, const MocoFinalBounds& = {});
    void setDefaultSpeedBounds(const MocoBounds& bounds) {
        set_default_speed_bounds(bounds);
    }
    /// Set the bounds on *all* of the kinematic constraint equations in this
    /// phase. When creating a MocoProblemRep, these bounds are used to create
    /// MocoConstraintInfo's for each kinematic constraint equation in the
    /// phase.
    void setKinematicConstraintBounds(const MocoBounds& bounds) {
        set_kinematic_constraint_bounds(bounds);
    }
    /// Set the bounds on *all* of the Lagrange multipliers in this phase.
    /// When creating a MocoProblemRep, these bounds are used to create
    /// MocoVariableInfo%s for each Lagrange multiplier in the phase.
    void setMultiplierBounds(const MocoBounds& bounds) {
        set_multiplier_bounds(bounds);
    }
    /// Add a parameter to this phase.
    /// Parameter variables must have a name (MocoParameter::setName()), and the
    /// name must be unique. Note that parameters have the name "parameter" by
    /// default, but choosing a more appropriate name is recommended.
    /// C++ example:
    /// @code{.cpp}
    /// // Using the base MocoParameter directly.
    /// auto param0Ptr = phase.addParameter("mass", "body", "mass", {0, 10});
    /// // Using a custom MocoParameter.
    /// auto param1Ptr = phase.addParameter<MyCustomParameter>(...);
    /// @endcode
    /// You can edit the parameter using the returned pointer.
    /// Python example:
    /// @code{.py}
    /// param = opensim.MocoParameter()
    /// phase.addParameter(param)
    /// @endcode
    /// Matlab example:
    /// @code
    /// param = org.opensim.modeling.MocoParameter();
    /// phase.addParameter(param);
    /// @endcode
    /// In both Python and Matlab, changes to `param` will affect your problem.
    template <typename MocoParamType, typename... Args>
    MocoParamType* addParameter(Args&&... args) {
        return addParameter(std::unique_ptr<MocoParamType>(
                new MocoParamType(std::forward<Args>(args)...)));
    }
    template <typename MocoParamType>
    MocoParamType* addParameter(std::unique_ptr<MocoParamType> param) {
        MocoParamType* ptr = param.get();
        updProperty_parameters().adoptAndAppendValue(param.release());
        return ptr;
    }
    /// Add a cost term to this phase.
    /// Cost terms must have a name (MocoCost::setName()), and the name must be
    /// unique. Note that costs have the name "cost" by default, so if you
    /// only have one cost, you don't need to set its name manually.
    /// C++ example:
    /// @code{.cpp}
    /// auto cost0Ptr = phase.addCost<MocoFinalTimeCost>();
    /// auto cost1Ptr = phase.addCost<MocoFinalTimeCost>("final_time");
    /// @endcode
    /// You can edit the cost using the returned pointer.
    /// Python example:
    /// @code{.py}
    /// cost = opensim.MocoFinalTimeCost()
    /// phase.addCost(cost)
    /// @endcode
    /// Matlab example:
    /// @code
    /// cost = org.opensim.modeling.MocoFinalTimeCost();
    /// phase.addCost(cost);
    /// @endcode
    /// In both Python and Matlab, changes to `cost` will affect your problem.
    template <typename MocoCostType, typename... Args>
    MocoCostType* addCost(Args&&... args) {
        return addCost(std::unique_ptr<MocoCostType>(
                new MocoCostType(std::forward<Args>(args)...)));
    }
    /// Add a cost term to this phase.
    /// Similar to above.
    template <typename MocoCostType>
    MocoCostType* addCost(std::unique_ptr<MocoCostType> cost) {
        MocoCostType* ptr = cost.get();
        updProperty_costs().adoptAndAppendValue(cost.release());
        return ptr;
    }

    /// Add a path constraint to this phase.
    /// Path constraints must have a name (MocoPathConstraint::setName()), and
    /// the name must be unique. Note that path constraints have the name
    /// "path_constraint" by default, so if you only have one path constraint,
    /// you don't need to set its name manually.
    /// C++ example:
    /// @code{.cpp}
    /// auto pcPtr = phase.addPathConstraint<MyPathConstraint>();
    /// @endcode
    /// You can edit the constraint using the returned pointer.
    /// Python example:
    /// @code{.py}
    /// pc = opensim.MyPathConstraint()
    /// phase.addPathConstraint(pc)
    /// @endcode
    /// Matlab example:
    /// @code
    /// pc = MyPathConstraint();
    /// phase.addPathConstraint(pc);
    /// @endcode
    /// In both Python and Matlab, changes to `pc` will affect your problem.
    template <typename MocoPCType, typename... Args>
    MocoPCType* addPathConstraint(Args&&... args) {
        return addPathConstraint(std::unique_ptr<MocoPCType>(
                new MocoPCType(std::forward<Args>(args)...)));
    }
    /// Add a path constraint to this phase.
    /// Similar to above.
    template <typename MocoPCType>
    MocoPCType* addPathConstraint(std::unique_ptr<MocoPCType> pc) {
        MocoPCType* ptr = pc.get();
        updProperty_path_constraints().adoptAndAppendValue(pc.release());
        return ptr;
    }

    const Model& getModel() const { return get_model(); }
    Model& updModel() { return upd_model(); }

    /// @details Note: the return value is constructed fresh on every call from
    /// the internal property. Avoid repeated calls to this function.
    MocoInitialBounds getTimeInitialBounds() const;
    /// @copydoc getTimeInitialBounds()
    MocoFinalBounds getTimeFinalBounds() const;
    /// Access explicit state infos provided to this phase. For some state
    /// variables, default bounds are obtained from the model.
    /// This function does *not* provide such automatically-populated bounds
    /// from the model. For that, use see MocoProblemRep::getStateInfo().
    const MocoVariableInfo& getStateInfo(const std::string& name) const;
    /// Access explicit control infos provided to this phase.
    /// Default bounds are obtained from the model.
    /// This function does *not* provide such automatically-populated bounds
    /// from the model. For that, use see MocoProblemRep::getControlInfo().
    const MocoVariableInfo& getControlInfo(const std::string& name) const;

    const MocoBounds& getDefaultSpeedBounds() const {
        return get_default_speed_bounds();
    }
    const MocoBounds& getKinematicConstraintBounds() const {
        return get_kinematic_constraint_bounds();
    }
    const MocoBounds& getMultiplierBounds() const {
        return get_multiplier_bounds();
    }

    const MocoParameter& getParameter(const std::string& name) const;
    MocoParameter& updParameter(const std::string& name);

    const MocoCost& getCost(const std::string& name) const;
    MocoCost& updCost(const std::string& name);

    /// Get a MocoPathConstraint from this MocoPhase. Note: this does not
    /// include MocoKinematicConstraints, use getKinematicConstraint() instead.
    const MocoPathConstraint& getPathConstraint(const std::string& name) const;
    MocoPathConstraint& updPathConstraint(const std::string& name);

    /// @}

protected: // Protected so that doxygen shows the properties.
    OpenSim_DECLARE_PROPERTY(
            model, Model, "OpenSim Model to provide dynamics.");
    // TODO error if not provided.
    OpenSim_DECLARE_PROPERTY(
            time_initial_bounds, MocoInitialBounds, "Bounds on initial value.");
    OpenSim_DECLARE_PROPERTY(
            time_final_bounds, MocoFinalBounds, "Bounds on final value.");
    OpenSim_DECLARE_PROPERTY(default_speed_bounds, MocoBounds,
            "Bounds for coordinate speeds if not specified in "
            "state_infos (default: [-50, 50]).");
    OpenSim_DECLARE_LIST_PROPERTY(
            state_infos, MocoVariableInfo, "The state variables' bounds.");
    OpenSim_DECLARE_LIST_PROPERTY(
            control_infos, MocoVariableInfo, "The control variables' bounds.");
    OpenSim_DECLARE_LIST_PROPERTY(parameters, MocoParameter,
            "Parameter variables (model properties) to optimize.");
    OpenSim_DECLARE_LIST_PROPERTY(
            costs, MocoCost, "Quantities to minimize in the cost functional.");
    OpenSim_DECLARE_LIST_PROPERTY(path_constraints, MocoPathConstraint,
            "Path constraints to enforce in the optimal control problem.");
    // TODO make this a list property of MocoConstraintInfos when we are able to
    // map OpenSim constraint names to Simbody constraints.
    OpenSim_DECLARE_PROPERTY(kinematic_constraint_bounds, MocoBounds,
            "The bounds on all the kinematic constraints in the model to be "
            "enforced. By default the constraints are strictly enforced (zero "
            "bounds).");
    OpenSim_DECLARE_PROPERTY(multiplier_bounds, MocoBounds,
            "Variable info to apply to all Lagrange multipliers in the "
            "problem. "
            "The default bounds are [-1000 1000].");

private:
    void constructProperties();

    friend MocoProblemRep;
};

// ============================================================================
// MocoProblem
// ============================================================================

/// A description of an optimal control problem, backed by %OpenSim Model%s.
/// A MocoProblem is a series of phases, each of which contains the following:
///   - OpenSim Model
///   - state and control variable info (e.g., bounds)
///   - parameter variables (model properties)
///   - cost terms
///   - constraint equations
/// Currently, only single-phase problems are supported.
/// This class has convenience methods to configure the first (0-th) phase.
///
/// This class allows you to define your problem, but does not let you do
/// anything with your problem (this class only contains user input).
/// Use createRep() to create an instance of MocoProblemRep,
/// which provides additional functionality.
class OSIMMOCO_API MocoProblem : public Object {
    OpenSim_DECLARE_CONCRETE_OBJECT(MocoProblem, Object);

public:
    MocoProblem();

    /// @name Convenience methods for phase 0.
    /// These methods allow you to conveniently edit phase 0 of the problem.
    /// See MocoPhase's documentation for more information.
    /// @{

    /// Set the model to use for phase 0.
    /// @see MocoPhase::setModel().
    Model* setModel(std::unique_ptr<Model> model);
    /// Set the model to use for phase 0.
    /// @see MocoPhase::setModelCopy().
    Model* setModelCopy(Model model);
    /// Set time bounds for phase 0.
    void setTimeBounds(const MocoInitialBounds&, const MocoFinalBounds&);
    /// Set bounds for a state variable for phase 0.
    void setStateInfo(const std::string& name, const MocoBounds&,
            const MocoInitialBounds& = {}, const MocoFinalBounds& = {});
    /// Set bounds for a control variable for phase 0.
    void setControlInfo(const std::string& name, const MocoBounds&,
            const MocoInitialBounds& = {}, const MocoFinalBounds& = {});
    /// Set bounds for the kinematic constraints in phase 0.
    void setKinematicConstraintBounds(const MocoBounds& bounds);
    /// Set bounds for the Lagrange multipliers in phase 0.
    void setMultiplierBounds(const MocoBounds& bounds);
    /// Add a parameter variable for phase 0.
    /// @see MocoPhase::addParameter()
    template <typename MocoParamType = MocoParameter, typename... Args>
    MocoParamType* addParameter(Args&&... args) {
        return upd_phases(0).addParameter(std::unique_ptr<MocoParamType>(
                new MocoParamType(std::forward<Args>(args)...)));
    }
    /// Add a parameter variable for phase 0.
    template <typename MocoParamType = MocoParameter>
    MocoParamType* addParameter(std::unique_ptr<MocoParamType> param) {
        return upd_phases(0).addParameter(std::move(param));
    }
    /// Add a cost term for phase 0.
    /// @see MocoPhase::addCost()
    template <typename MocoCostType, typename... Args>
    MocoCostType* addCost(Args&&... args) {
        return upd_phases(0).addCost(std::unique_ptr<MocoCostType>(
                new MocoCostType(std::forward<Args>(args)...)));
    }
    /// Add a cost term for phase 0.
    template <typename MocoCostType>
    MocoCostType* addCost(std::unique_ptr<MocoCostType> cost) {
        return upd_phases(0).addCost(std::move(cost));
    }
    /// Add a constraint for phase 0.
    /// @see MocoPhase::addPathConstraint()
    template <typename MocoPCType, typename... Args>
    MocoPCType* addPathConstraint(Args&&... args) {
        return upd_phases(0).addPathConstraint(std::unique_ptr<MocoPCType>(
                new MocoPCType(std::forward<Args>(args)...)));
    }
    /// Add a constraint for phase 0.
    template <typename MocoPCType>
    MocoPCType* addPathConstraint(std::unique_ptr<MocoPCType> pc) {
        return upd_phases(0).addPathConstraint(std::move(pc));
    }
    /// @}

    /// Get a modifiable phase of the problem by index (starting index of 0).
    /// This accesses the internal phases property.
    MocoPhase& updPhase(int index = 0) { return upd_phases(index); }
    /// Get a modifiable phase of the problem by index (starting index of 0).
    /// This accesses the internal phases property.
<<<<<<< HEAD
    const MocoPhase& getPhase(int index = 0) const
    {   return get_phases(index); }
    /// Returns a reference to the cost with name "name".
    MocoCost& updCost(const std::string& name);
=======
    const MocoPhase& getPhase(int index = 0) const { return get_phases(index); }
>>>>>>> 2d3e7d32

#ifndef SWIG // MocoProblemRep() is not copyable.
    /// Create an instance of MocoProblemRep, which fills in additional
    /// state and control bounds, and allows you to apply parameter values
    /// and evaluate the cost terms.
    ///
    /// This function will check your problem for various errors.
    MocoProblemRep createRep() const { return MocoProblemRep(*this); }
#endif
    /// @cond
    /// For internal use. You must manage the memory for the returned pointer.
    std::unique_ptr<MocoProblemRep> createRepHeap() const {
        return std::unique_ptr<MocoProblemRep>(new MocoProblemRep(*this));
    }
    /// @endcond

    friend MocoProblemRep;

protected: // We'd prefer private, but protected means it shows up in Doxygen.
    // TODO OpenSim_DECLARE_LIST_PROPERTY_ATLEAST(phases, MocoPhase, 1,
    OpenSim_DECLARE_LIST_PROPERTY_SIZE(
            phases, MocoPhase, 1, "List of 1 or more MocoPhases.");

private:
    void constructProperties();
};

} // namespace OpenSim

#endif // MOCO_MOCOPROBLEM_H<|MERGE_RESOLUTION|>--- conflicted
+++ resolved
@@ -424,14 +424,9 @@
     MocoPhase& updPhase(int index = 0) { return upd_phases(index); }
     /// Get a modifiable phase of the problem by index (starting index of 0).
     /// This accesses the internal phases property.
-<<<<<<< HEAD
-    const MocoPhase& getPhase(int index = 0) const
-    {   return get_phases(index); }
+    const MocoPhase& getPhase(int index = 0) const { return get_phases(index); }
     /// Returns a reference to the cost with name "name".
     MocoCost& updCost(const std::string& name);
-=======
-    const MocoPhase& getPhase(int index = 0) const { return get_phases(index); }
->>>>>>> 2d3e7d32
 
 #ifndef SWIG // MocoProblemRep() is not copyable.
     /// Create an instance of MocoProblemRep, which fills in additional
