#ifndef MOCO_MOCOCASOCPROBLEM_H
#define MOCO_MOCOCASOCPROBLEM_H
/* -------------------------------------------------------------------------- *
 * OpenSim Moco: MocoCasOCProblem.h                                           *
 * -------------------------------------------------------------------------- *
 * Copyright (c) 2018 Stanford University and the Authors                     *
 *                                                                            *
 * Author(s): Christopher Dembia                                              *
 *                                                                            *
 * Licensed under the Apache License, Version 2.0 (the "License"); you may    *
 * not use this file except in compliance with the License. You may obtain a  *
 * copy of the License at http://www.apache.org/licenses/LICENSE-2.0          *
 *                                                                            *
 * Unless required by applicable law or agreed to in writing, software        *
 * distributed under the License is distributed on an "AS IS" BASIS,          *
 * WITHOUT WARRANTIES OR CONDITIONS OF ANY KIND, either express or implied.   *
 * See the License for the specific language governing permissions and        *
 * limitations under the License.                                             *
 * -------------------------------------------------------------------------- */

#include "../Components/AccelerationMotion.h"
#include "../Components/DiscreteController.h"
#include "../Components/DiscreteForces.h"
#include "../MocoBounds.h"
#include "../MocoProblemRep.h"
#include "CasOCProblem.h"
#include "MocoCasADiSolver.h"

namespace OpenSim {

using VectorDM = std::vector<casadi::DM>;

inline CasOC::Bounds convertBounds(const MocoBounds& mb) {
    return {mb.getLower(), mb.getUpper()};
}
inline CasOC::Bounds convertBounds(const MocoInitialBounds& mb) {
    return {mb.getLower(), mb.getUpper()};
}
inline CasOC::Bounds convertBounds(const MocoFinalBounds& mb) {
    return {mb.getLower(), mb.getUpper()};
}

/// This converts a SimTK::Matrix to a casadi::DM matrix, transposing the
/// data in the process.
inline casadi::DM convertToCasADiDMTranspose(const SimTK::Matrix& simtkMatrix) {
    casadi::DM out(simtkMatrix.ncol(), simtkMatrix.nrow());
    for (int irow = 0; irow < simtkMatrix.nrow(); ++irow) {
        for (int icol = 0; icol < simtkMatrix.ncol(); ++icol) {
            out(icol, irow) = simtkMatrix(irow, icol);
        }
    }
    return out;
}

template <typename T> casadi::DM convertToCasADiDMTemplate(const T& simtk) {
    casadi::DM out(casadi::Sparsity::dense(simtk.size(), 1));
    std::copy_n(simtk.getContiguousScalarData(), simtk.size(), out.ptr());
    return out;
}
/// This converts a SimTK::RowVector to a casadi::DM column vector.
inline casadi::DM convertToCasADiDMTranspose(const SimTK::RowVector& simtkRV) {
    return convertToCasADiDMTemplate(simtkRV);
}
/// This converts a SimTK::Vector to a casadi::DM column vector.
inline casadi::DM convertToCasADiDM(const SimTK::Vector& simtkVec) {
    return convertToCasADiDMTemplate(simtkVec);
}

/// This resamples the iterate to obtain values that lie on the mesh.
inline CasOC::Iterate convertToCasOCIterate(const MocoTrajectory& mocoIt) {
    CasOC::Iterate casIt;
    CasOC::VariablesDM& casVars = casIt.variables;
    using CasOC::Var;
    casVars[Var::initial_time] = mocoIt.getInitialTime();
    casVars[Var::final_time] = mocoIt.getFinalTime();
    casVars[Var::states] =
            convertToCasADiDMTranspose(mocoIt.getStatesTrajectory());
    casVars[Var::controls] =
            convertToCasADiDMTranspose(mocoIt.getControlsTrajectory());
    casVars[Var::multipliers] =
            convertToCasADiDMTranspose(mocoIt.getMultipliersTrajectory());
    if (!mocoIt.getSlackNames().empty()) {
        casVars[Var::slacks] =
                convertToCasADiDMTranspose(mocoIt.getSlacksTrajectory());
    }
    if (!mocoIt.getDerivativeNames().empty()) {
        casVars[Var::derivatives] =
                convertToCasADiDMTranspose(mocoIt.getDerivativesTrajectory());
    }
    casVars[Var::parameters] =
            convertToCasADiDMTranspose(mocoIt.getParameters());
    casIt.times = convertToCasADiDMTranspose(mocoIt.getTime());
    casIt.state_names = mocoIt.getStateNames();
    casIt.control_names = mocoIt.getControlNames();
    casIt.multiplier_names = mocoIt.getMultiplierNames();
    casIt.slack_names = mocoIt.getSlackNames();
    casIt.derivative_names = mocoIt.getDerivativeNames();
    casIt.parameter_names = mocoIt.getParameterNames();
    return casIt;
}

template <typename VectorType = SimTK::Vector>
VectorType convertToSimTKVector(const casadi::DM& casVector) {
    OPENSIM_THROW_IF(casVector.columns() != 1 && casVector.rows() != 1,
            Exception,
            format("casVector should be 1-dimensional, but has size %i x "
                   "%i.",
                    casVector.rows(), casVector.columns()));
    VectorType simtkVector((int)casVector.numel());
    for (int i = 0; i < casVector.numel(); ++i) {
        simtkVector[i] = double(casVector(i));
    }
    return simtkVector;
}

/// This converts a casadi::DM matrix to a
/// SimTK::Matrix, transposing the data in the process.
inline SimTK::Matrix convertToSimTKMatrix(const casadi::DM& casMatrix) {
    SimTK::Matrix simtkMatrix((int)casMatrix.columns(), (int)casMatrix.rows());
    for (int irow = 0; irow < casMatrix.rows(); ++irow) {
        for (int icol = 0; icol < casMatrix.columns(); ++icol) {
            simtkMatrix(icol, irow) = double(casMatrix(irow, icol));
        }
    }
    return simtkMatrix;
}

template <typename TOut = MocoTrajectory>
TOut convertToMocoTrajectory(const CasOC::Iterate& casIt) {
    SimTK::Matrix simtkStates;
    const auto& casVars = casIt.variables;
    using CasOC::Var;
    if (!casIt.state_names.empty()) {
        simtkStates = convertToSimTKMatrix(casVars.at(Var::states));
    }
    SimTK::Matrix simtkControls;
    if (!casIt.control_names.empty()) {
        simtkControls = convertToSimTKMatrix(casVars.at(Var::controls));
    }
    SimTK::Matrix simtkMultipliers;
    if (!casIt.multiplier_names.empty()) {
        const auto multsValue = casVars.at(Var::multipliers);
        simtkMultipliers = convertToSimTKMatrix(multsValue);
    }
    SimTK::Matrix simtkSlacks;
    if (!casIt.slack_names.empty()) {
        const auto slacksValue = casVars.at(Var::slacks);
        simtkSlacks = convertToSimTKMatrix(slacksValue);
    }
    SimTK::Matrix simtkDerivatives;
    auto derivativeNames = casIt.derivative_names;
    if (casVars.count(Var::derivatives) &&
            casVars.at(Var::derivatives).numel()) {
        const auto derivsValue = casVars.at(Var::derivatives);
        simtkDerivatives = convertToSimTKMatrix(derivsValue);
    } else {
        derivativeNames.clear();
    }
    SimTK::RowVector simtkParameters;
    if (!casIt.parameter_names.empty()) {
        const auto paramsValue = casVars.at(Var::parameters);
        simtkParameters = convertToSimTKVector<SimTK::RowVector>(paramsValue);
    }
    SimTK::Vector simtkTimes = convertToSimTKVector(casIt.times);

    TOut mocoTraj(simtkTimes, casIt.state_names, casIt.control_names,
            casIt.multiplier_names, derivativeNames, casIt.parameter_names,
            simtkStates, simtkControls, simtkMultipliers, simtkDerivatives,
            simtkParameters);

    // Append slack variables. MocoTrajectory requires the slack variables to be
    // the same length as its time vector, but it will not be if the
    // CasOC::Iterate was generated from a CasOC::Transcription object.
    // Therefore, slack variables are interpolated as necessary.
    if (!casIt.slack_names.empty()) {
        int simtkSlacksLength = simtkSlacks.nrow();
        SimTK::Vector slackTime = createVectorLinspace(simtkSlacksLength,
                simtkTimes[0], simtkTimes[simtkTimes.size() - 1]);
        for (int i = 0; i < (int)casIt.slack_names.size(); ++i) {
            if (simtkSlacksLength != simtkTimes.size()) {
                mocoTraj.appendSlack(casIt.slack_names[i],
                        interpolate(slackTime, simtkSlacks.col(i), simtkTimes));
            } else {
                mocoTraj.appendSlack(casIt.slack_names[i], simtkSlacks.col(i));
            }
        }
    }
    return mocoTraj;
}

/// This class is the bridge between CasOC::Problem and MocoProblemRep. Inputs
/// are CasADi types, which are converted to SimTK types to evaluate problem
/// functions. Then, results are converted back into CasADi types.
class MocoCasOCProblem : public CasOC::Problem {
public:
    MocoCasOCProblem(const MocoCasADiSolver& mocoCasADiSolver,
            const MocoProblemRep& mocoProblemRep,
            std::unique_ptr<ThreadsafeJar<const MocoProblemRep>> jar,
            std::string dynamicsMode);

    int getJarSize() const { return (int)m_jar->size(); }

private:
    void calcMultibodySystemExplicit(const ContinuousInput& input,
            bool calcKCErrors,
            MultibodySystemExplicitOutput& output) const override {
        auto mocoProblemRep = m_jar->take();

        const auto& modelBase = mocoProblemRep->getModelBase();
        auto& simtkStateBase = mocoProblemRep->updStateBase();

        const auto& modelDisabledConstraints =
                mocoProblemRep->getModelDisabledConstraints();
        auto& simtkStateDisabledConstraints =
                mocoProblemRep->updStateDisabledConstraints();

        applyInput(input.time, input.states, input.controls, input.multipliers,
                input.derivatives, input.parameters, mocoProblemRep);

        // Compute the accelerations.
        modelDisabledConstraints.realizeAcceleration(
                simtkStateDisabledConstraints);

        // Compute kinematic constraint errors if they exist.
        if (getNumMultipliers() && calcKCErrors) {
            calcKinematicConstraintErrors(modelBase, simtkStateBase,
                    simtkStateDisabledConstraints,
                    output.kinematic_constraint_errors);
        }

        // Copy state derivative values to output.
        const auto& udot = simtkStateDisabledConstraints.getUDot();
        const auto& zdot = simtkStateDisabledConstraints.getZDot();
        std::copy_n(udot.getContiguousScalarData(), udot.size(),
                output.multibody_derivatives.ptr());
        std::copy_n(zdot.getContiguousScalarData(), zdot.size(),
                output.auxiliary_derivatives.ptr());

        // Copy auxiliary residuals to output.
        copyImplicitResidualsToOutput(*mocoProblemRep,
                simtkStateDisabledConstraints, output.auxiliary_residuals);

        m_jar->leave(std::move(mocoProblemRep));
    }
    void calcMultibodySystemImplicit(const ContinuousInput& input,
            bool calcKCErrors,
            MultibodySystemImplicitOutput& output) const override {
        auto mocoProblemRep = m_jar->take();

        // Original model and its associated state. These are used to calculate
        // kinematic constraint forces and errors.
        const auto& modelBase = mocoProblemRep->getModelBase();
        auto& simtkStateBase = mocoProblemRep->updStateBase();

        // Model with disabled constriants and its associated state. These are
        // used to compute the accelerations.
        const auto& modelDisabledConstraints =
                mocoProblemRep->getModelDisabledConstraints();
        auto& simtkStateDisabledConstraints =
                mocoProblemRep->updStateDisabledConstraints();

        applyInput(input.time, input.states, input.controls, input.multipliers,
                input.derivatives, input.parameters, mocoProblemRep);

        modelDisabledConstraints.realizeAcceleration(
                simtkStateDisabledConstraints);

        // Compute kinematic constraint errors if they exist.
        // TODO: Do not enforce kinematic constraints if prescribedKinematics,
        // but must make sure the prescribedKinematics already obey the
        // constraints. This is simple at the q and u level (using assemble()),
        // but what do we do for the acceleration level?
        if (getNumMultipliers() && calcKCErrors) {
            calcKinematicConstraintErrors(modelBase, simtkStateBase,
                    simtkStateDisabledConstraints,
                    output.kinematic_constraint_errors);
        }

        const SimTK::SimbodyMatterSubsystem& matterDisabledConstraints =
                modelDisabledConstraints.getMatterSubsystem();
        SimTK::Vector simtkResidual((int)output.multibody_residuals.rows(),
                output.multibody_residuals.ptr(), true);
        matterDisabledConstraints.findMotionForces(
                simtkStateDisabledConstraints, simtkResidual);

        // Copy auxiliary dynamics to output.
        const auto& zdot = simtkStateDisabledConstraints.getZDot();
        std::copy_n(zdot.getContiguousScalarData(), zdot.size(),
                output.auxiliary_derivatives.ptr());

        // Copy auxiliary residuals to output.
        copyImplicitResidualsToOutput(*mocoProblemRep,
                simtkStateDisabledConstraints, output.auxiliary_residuals);

        m_jar->leave(std::move(mocoProblemRep));
    }
    void calcVelocityCorrection(const double& time,
            const casadi::DM& multibody_states, const casadi::DM& slacks,
            const casadi::DM& parameters,
            casadi::DM& velocity_correction) const override {
        if (isPrescribedKinematics()) return;
        auto mocoProblemRep = m_jar->take();

        const auto& modelBase = mocoProblemRep->getModelBase();
        auto& simtkStateBase = mocoProblemRep->updStateBase();

        // Update the model and state.
        applyParametersToModelProperties(parameters, *mocoProblemRep);
        convertToSimTKState(
                time, multibody_states, modelBase, simtkStateBase, false);
        modelBase.realizeVelocity(simtkStateBase);

        // Apply velocity correction to qdot if at a mesh interval midpoint.
        // This correction modifies the dynamics to enable a projection of
        // the model coordinates back onto the constraint manifold whenever
        // they deviate.
        // Posa, Kuindersma, Tedrake, 2016. "Optimization and stabilization
        // of trajectories for constrained dynamical systems"
        // Note: Only supported for the Hermite-Simpson transcription
        // scheme.
        const SimTK::SimbodyMatterSubsystem& matterBase =
                modelBase.getMatterSubsystem();

        SimTK::Vector gamma(getNumSlacks(), slacks.ptr(), true);
        SimTK::Vector qdotCorr((int)velocity_correction.rows(),
                velocity_correction.ptr(), true);
        matterBase.multiplyByGTranspose(simtkStateBase, gamma, qdotCorr);

        m_jar->leave(std::move(mocoProblemRep));
    }
    void calcCostIntegrand(int index, const ContinuousInput& input,
            double& integrand) const override {
        auto mocoProblemRep = m_jar->take();
        applyInput(input.time, input.states, input.controls, input.multipliers,
                input.derivatives, input.parameters, mocoProblemRep);

        auto& simtkStateDisabledConstraints =
                mocoProblemRep->updStateDisabledConstraints();

        const auto& mocoCost = mocoProblemRep->getCostByIndex(index);
        integrand = mocoCost.calcIntegrand(simtkStateDisabledConstraints);

        m_jar->leave(std::move(mocoProblemRep));
    }
    void calcCost(int index, const CostInput& input,
            casadi::DM& cost) const override {
        auto mocoProblemRep = m_jar->take();

        applyInput(input.initial_time, input.initial_states,
                input.initial_controls, input.initial_multipliers,
                input.initial_derivatives, input.parameters, mocoProblemRep, 0);

        auto& simtkStateDisabledConstraintsInitial =
                mocoProblemRep->updStateDisabledConstraints(0);

        applyInput(input.final_time, input.final_states, input.final_controls,
                input.final_multipliers, input.final_derivatives,
                input.parameters, mocoProblemRep, 1);

        auto& simtkStateDisabledConstraintsFinal =
                mocoProblemRep->updStateDisabledConstraints(1);

        // Compute the cost for this cost term.
        const auto& mocoCost = mocoProblemRep->getCostByIndex(index);
        SimTK::Vector simtkCost((int)cost.rows(), cost.ptr(), true);
        mocoCost.calcGoal(
                {simtkStateDisabledConstraintsInitial,
                        simtkStateDisabledConstraintsFinal, input.integral},
                simtkCost);

        m_jar->leave(std::move(mocoProblemRep));
    }

    void calcEndpointConstraintIntegrand(int index,
            const ContinuousInput& input, double& integrand) const override {
        auto mocoProblemRep = m_jar->take();
        applyInput(input.time, input.states, input.controls, input.multipliers,
                input.derivatives, input.parameters, mocoProblemRep);

        auto& simtkStateDisabledConstraints =
                mocoProblemRep->updStateDisabledConstraints();

        const auto& mocoEC =
                mocoProblemRep->getEndpointConstraintByIndex(index);
        integrand = mocoEC.calcIntegrand(simtkStateDisabledConstraints);

        m_jar->leave(std::move(mocoProblemRep));
    }
    void calcEndpointConstraint(int index, const CostInput& input,
            casadi::DM& values) const override {
        auto mocoProblemRep = m_jar->take();

        applyInput(input.initial_time, input.initial_states,
                input.initial_controls, input.initial_multipliers,
                input.initial_derivatives, input.parameters, mocoProblemRep, 0);

        auto& simtkStateDisabledConstraintsInitial =
                mocoProblemRep->updStateDisabledConstraints(0);

        applyInput(input.final_time, input.final_states, input.final_controls,
                input.final_multipliers, input.final_derivatives,
                input.parameters, mocoProblemRep, 1);

        auto& simtkStateDisabledConstraintsFinal =
                mocoProblemRep->updStateDisabledConstraints(1);

        // Compute the cost for this cost term.
        const auto& mocoEC =
                mocoProblemRep->getEndpointConstraintByIndex(index);
        SimTK::Vector simtkValues((int)values.rows(), values.ptr(), true);
        mocoEC.calcGoal(
                {simtkStateDisabledConstraintsInitial,
                        simtkStateDisabledConstraintsFinal, input.integral},
                simtkValues);

        m_jar->leave(std::move(mocoProblemRep));
    }

    void calcPathConstraint(int constraintIndex, const ContinuousInput& input,
            casadi::DM& path_constraint) const override {
        auto mocoProblemRep = m_jar->take();
        applyInput(input.time, input.states, input.controls, input.multipliers,
                input.derivatives, input.parameters, mocoProblemRep);
        auto& simtkStateDisabledConstraints =
                mocoProblemRep->updStateDisabledConstraints();

        // Compute path constraint errors.
        const auto& mocoPathCon =
                mocoProblemRep->getPathConstraintByIndex(constraintIndex);
        SimTK::Vector errors(
                (int)path_constraint.rows(), path_constraint.ptr(), true);
        mocoPathCon.calcPathConstraintErrors(
                simtkStateDisabledConstraints, errors);

        m_jar->leave(std::move(mocoProblemRep));
    }
    std::vector<std::string>
    createKinematicConstraintEquationNamesImpl() const override {
        auto mocoProblemRep = m_jar->take();
        const auto names = mocoProblemRep->getKinematicConstraintEquationNames(
                getEnforceConstraintDerivatives());
        m_jar->leave(std::move(mocoProblemRep));
        return names;
    }
    void intermediateCallbackImpl() const override {
        m_fileDeletionThrower->throwIfDeleted();
    }
    void intermediateCallbackWithIterateImpl(
            const CasOC::Iterate& iterate) const override {
        std::string filename = format("MocoCasADiSolver_%s_iterate%06i.sto",
                m_formattedTimeString, iterate.iteration);
        convertToMocoTrajectory(iterate).write(filename);
    }

private:
    /// Apply parameters to properties in the models returned by
    /// `mocoProblemRep.getModelBase()` and
    /// `mocoProblemRep.getModelDisabledConstraints()`.
    void applyParametersToModelProperties(const casadi::DM& parameters,
            const MocoProblemRep& mocoProblemRep) const {
        if (parameters.numel()) {
            SimTK::Vector simtkParams(
                    (int)parameters.size1(), parameters.ptr(), true);
            mocoProblemRep.applyParametersToModelProperties(
                    simtkParams, m_paramsRequireInitSystem);
        }
    }
    /// Copy values from `states` into `simtkState.updY()`, accounting for empty
    /// slots in Simbody's Y vector.
    /// It's fine for the size of `states` to be less than the size of Y; only
    /// the first states.size1() values are copied.
    inline void convertToSimTKState(const double& time,
            const casadi::DM& states, const Model& model,
            SimTK::State& simtkState, bool copyAuxStates) const {
        simtkState.setTime(time);
        // Assign the generalized coordinates. We know we have NU generalized
        // speeds because we do not yet support quaternions.
        for (int isv = 0; isv < getNumCoordinates(); ++isv) {
            simtkState.updQ()[m_yIndexMap.at(isv)] = *(states.ptr() + isv);
        }
        std::copy_n(states.ptr() + getNumCoordinates(), getNumSpeeds(),
                simtkState.updY().updContiguousScalarData() +
                        simtkState.getNQ());
        if (copyAuxStates) {
            std::copy_n(states.ptr() + getNumCoordinates() + getNumSpeeds(),
                    getNumAuxiliaryStates(),
                    simtkState.updY().updContiguousScalarData() +
                            simtkState.getNQ() + simtkState.getNU());
        }
        model.getSystem().prescribe(simtkState);
    }

    void convertToSimTKState(const double& time, const casadi::DM& states,
            const casadi::DM& controls, const Model& model,
            SimTK::State& simtkState,
            const DiscreteController& discreteController,
            bool copyAuxStates) const {
        convertToSimTKState(time, states, model, simtkState, copyAuxStates);
<<<<<<< HEAD
        SimTK::Vector& simtkControls =
                discreteController.updDiscreteControls(simtkState);
=======
        model.realizeVelocity(simtkState);

        auto& simtkControls = model.updControls(simtkState);

>>>>>>> 9e0b3a1d
        for (int ic = 0; ic < getNumControls(); ++ic) {
            simtkControls[m_modelControlIndices[ic]] = *(controls.ptr() + ic);
        }
    }
    void applyInput(const double& time, const casadi::DM& states,
            const casadi::DM& controls, const casadi::DM& multipliers,
            const casadi::DM& derivatives, const casadi::DM& parameters,
            const std::unique_ptr<const MocoProblemRep>& mocoProblemRep,
            int stateDisConIndex = 0) const {
        // Original model and its associated state. These are used to calculate
        // kinematic constraint forces and errors.
        const auto& modelBase = mocoProblemRep->getModelBase();
        auto& simtkStateBase = mocoProblemRep->updStateBase();

        // Model with disabled constraints and its associated state. These are
        // used to compute the accelerations.
        const auto& modelDisabledConstraints =
                mocoProblemRep->getModelDisabledConstraints();
        auto& simtkStateDisabledConstraints =
                mocoProblemRep->updStateDisabledConstraints(stateDisConIndex);

        // Update the model and state.
        applyParametersToModelProperties(parameters, *mocoProblemRep);
        modelBase.getSystem().prescribe(simtkStateBase);
        modelDisabledConstraints.getSystem().prescribe(
                simtkStateDisabledConstraints);

        if (getNumAccelerations()) {
            auto& accel = mocoProblemRep->getAccelerationMotion();
            accel.setEnabled(simtkStateDisabledConstraints, true);
            SimTK::Vector udot(getNumAccelerations(), derivatives.ptr(), true);
            accel.setUDot(simtkStateDisabledConstraints, udot);
        }

<<<<<<< HEAD
        // TODO!
        // TODO do not need copyAuxiliary flag: just put it in the long-form
        // convertToSimTKState().
=======
        if (getNumAuxiliaryResidualEquations()) {
            const auto& implicitRefs =
                    mocoProblemRep->getImplicitComponentReferencePtrs();
            const int numAccels = getNumAccelerations();
            for (int i = 0; i < (int)implicitRefs.size(); ++i) {
                const auto& comp = implicitRefs[i].second.getRef();
                comp.setDiscreteVariableValue(simtkStateDisabledConstraints,
                        implicitRefs[i].first,
                        *(derivatives.ptr() + numAccels + i));
            }
        }

>>>>>>> 9e0b3a1d
        convertToSimTKState(
                time, states, modelBase, simtkStateBase,
                false);
        convertToSimTKState(time, states, controls, modelDisabledConstraints,
                simtkStateDisabledConstraints,
                mocoProblemRep->getDiscreteControllerDisabledConstraints(),
                true);
        // If enabled constraints exist in the model, compute constraint forces
        // based on Lagrange multipliers. This also updates the associated
        // discrete variables in the state.
        if (getNumMultipliers()) {
            calcKinematicConstraintForces(multipliers, simtkStateBase,
                    modelBase, mocoProblemRep->getConstraintForces(),
                    simtkStateDisabledConstraints);
        }
    }

    void calcKinematicConstraintForces(const casadi::DM& multipliers,
            const SimTK::State& stateBase, const Model& modelBase,
            const DiscreteForces& constraintForces,
            SimTK::State& stateDisabledConstraints) const {
        // Calculate the constraint forces using the original model and the
        // solver-provided Lagrange multipliers.
        modelBase.realizeVelocity(stateBase);
        const auto& matterBase = modelBase.getMatterSubsystem();
        SimTK::Vector simtkMultipliers(
                (int)multipliers.size1(), multipliers.ptr(), true);
        // Multipliers are negated so constraint forces can be used like
        // applied forces.
        matterBase.calcConstraintForcesFromMultipliers(stateBase,
                -simtkMultipliers, m_constraintBodyForces,
                m_constraintMobilityForces);

        // Apply the constraint forces on the model with disabled constraints.
        constraintForces.setAllForces(stateDisabledConstraints,
                m_constraintMobilityForces, m_constraintBodyForces);
    }

    void calcKinematicConstraintErrors(const Model& modelBase,
            const SimTK::State& stateBase,
            const SimTK::State& simtkStateDisabledConstraints,
            casadi::DM& kinematic_constraint_errors) const {

        // If all kinematics are prescribed, we assume that the prescribed
        // kinematics obey any kinematic constraints. Therefore, the kinematic
        // constraints would be redundant, and we need not enforce them.
        if (isPrescribedKinematics()) return;

        // The total number of scalar holonomic, non-holonomic, and acceleration
        // constraint equations enabled in the model. This does not count
        // equations for derivatives of holonomic and non-holonomic constraints.
        const int total_mp = getNumHolonomicConstraintEquations();
        const int total_mv = getNumNonHolonomicConstraintEquations();
        const int total_ma = getNumAccelerationConstraintEquations();

        // Position-level errors.
        const auto& qerr = stateBase.getQErr();

        if (getEnforceConstraintDerivatives() || total_ma) {
            // Calculuate udoterr. We cannot use State::getUDotErr()
            // because that uses Simbody's multiplilers and UDot,
            // whereas we have our own multipliers and UDot. Here, we use
            // the udot computed from the model with disabled constraints
            // since we cannot use (nor do we have available) udot computed
            // from the original model.
            const auto& matter = modelBase.getMatterSubsystem();
            matter.calcConstraintAccelerationErrors(stateBase,
                    simtkStateDisabledConstraints.getUDot(), m_pvaerr);
        } else {
            m_pvaerr = SimTK::NaN;
        }

        const auto& uerr = stateBase.getUErr();
        int uerrOffset;
        int uerrSize;
        const auto& udoterr = m_pvaerr;
        int udoterrOffset;
        int udoterrSize;
        // TODO These offsets and sizes could be computed once.
        if (getEnforceConstraintDerivatives()) {
            // Velocity-level errors.
            uerrOffset = 0;
            uerrSize = uerr.size();
            // Acceleration-level errors.
            udoterrOffset = 0;
            udoterrSize = udoterr.size();
        } else {
            // Velocity-level errors. Skip derivatives of position-level
            // constraint equations.
            uerrOffset = total_mp;
            uerrSize = total_mv;
            // Acceleration-level errors. Skip derivatives of velocity-
            // and position-level constraint equations.
            udoterrOffset = total_mp + total_mv;
            udoterrSize = total_ma;
        }

        // This way of copying the data avoids a threadsafety issue in
        // CasADi related to cached Sparsity objects.
        std::copy_n(qerr.getContiguousScalarData(), qerr.size(),
                kinematic_constraint_errors.ptr());
        std::copy_n(uerr.getContiguousScalarData() + uerrOffset, uerrSize,
                kinematic_constraint_errors.ptr() + qerr.size());
        std::copy_n(udoterr.getContiguousScalarData() + udoterrOffset,
                udoterrSize,
                kinematic_constraint_errors.ptr() + qerr.size() + uerrSize);
    }

    void copyImplicitResidualsToOutput(const MocoProblemRep& mocoProblemRep,
            const SimTK::State& state, casadi::DM& auxiliary_residuals) const {
        if (getNumAuxiliaryResidualEquations()) {
            const auto& residualOutputs =
                    mocoProblemRep.getImplicitResidualReferencePtrs();
            SimTK::Vector auxResiduals((int)residualOutputs.size(), 0.0);
            for (int i = 0; i < (int)residualOutputs.size(); ++i) {
                auxResiduals[i] = residualOutputs[i]->getValue(state);
            }
            std::copy_n(auxResiduals.getContiguousScalarData(),
                    auxResiduals.size(), auxiliary_residuals.ptr());
        }
    }

    std::unique_ptr<ThreadsafeJar<const MocoProblemRep>> m_jar;
    bool m_paramsRequireInitSystem = true;
    std::string m_formattedTimeString;
    std::unordered_map<int, int> m_yIndexMap;
    std::vector<int> m_modelControlIndices;
    std::unique_ptr<FileDeletionThrower> m_fileDeletionThrower;
    // Local memory to hold constraint forces.
    static thread_local SimTK::Vector_<SimTK::SpatialVec>
            m_constraintBodyForces;
    static thread_local SimTK::Vector m_constraintMobilityForces;
    // This is the output argument of
    // SimbodyMatterSubsystem::calcConstraintAccelerationErrors(), and includes
    // the acceleration-level holonomic, non-holonomic constraint errors and the
    // acceleration-only constraint errors.
    static thread_local SimTK::Vector m_pvaerr;
};

} // namespace OpenSim

#endif // MOCO_MOCOCASOCPROBLEM_H<|MERGE_RESOLUTION|>--- conflicted
+++ resolved
@@ -496,15 +496,8 @@
             const DiscreteController& discreteController,
             bool copyAuxStates) const {
         convertToSimTKState(time, states, model, simtkState, copyAuxStates);
-<<<<<<< HEAD
         SimTK::Vector& simtkControls =
                 discreteController.updDiscreteControls(simtkState);
-=======
-        model.realizeVelocity(simtkState);
-
-        auto& simtkControls = model.updControls(simtkState);
-
->>>>>>> 9e0b3a1d
         for (int ic = 0; ic < getNumControls(); ++ic) {
             simtkControls[m_modelControlIndices[ic]] = *(controls.ptr() + ic);
         }
@@ -539,11 +532,6 @@
             accel.setUDot(simtkStateDisabledConstraints, udot);
         }
 
-<<<<<<< HEAD
-        // TODO!
-        // TODO do not need copyAuxiliary flag: just put it in the long-form
-        // convertToSimTKState().
-=======
         if (getNumAuxiliaryResidualEquations()) {
             const auto& implicitRefs =
                     mocoProblemRep->getImplicitComponentReferencePtrs();
@@ -556,7 +544,9 @@
             }
         }
 
->>>>>>> 9e0b3a1d
+        // TODO!
+        // TODO do not need copyAuxiliary flag: just put it in the long-form
+        // convertToSimTKState().
         convertToSimTKState(
                 time, states, modelBase, simtkStateBase,
                 false);
