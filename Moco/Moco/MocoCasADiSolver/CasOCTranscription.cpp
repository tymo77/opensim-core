--- conflicted
+++ resolved
@@ -262,16 +262,11 @@
     // Initialize memory for implicit residuals.
     // -----------------------------------------
     if (m_solver.isDynamicsModeImplicit()) {
-<<<<<<< HEAD
-        const auto& NR = m_numResiduals;
+        const auto& NR = m_problem.getNumMultibodyDynamicsEquations();
         m_constraints.residuals =
                 MX(casadi::Sparsity::dense(NR, m_numGridPoints));
         m_constraintsLowerBounds.residuals = DM::zeros(NR, m_numGridPoints);
         m_constraintsUpperBounds.residuals = DM::zeros(NR, m_numGridPoints);
-=======
-        m_residual = MX(
-                m_problem.getNumMultibodyDynamicsEquations(), m_numGridPoints);
->>>>>>> 2966d3c1
     }
 
     // Initialize memory for kinematic constraints.
