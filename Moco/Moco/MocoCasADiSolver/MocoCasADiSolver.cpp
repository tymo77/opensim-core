/* -------------------------------------------------------------------------- *
 * OpenSim Moco: MocoCasADiSolver.cpp                                         *
 * -------------------------------------------------------------------------- *
 * Copyright (c) 2017 Stanford University and the Authors                     *
 *                                                                            *
 * Author(s): Christopher Dembia                                              *
 *                                                                            *
 * Licensed under the Apache License, Version 2.0 (the "License"); you may    *
 * not use this file except in compliance with the License. You may obtain a  *
 * copy of the License at http://www.apache.org/licenses/LICENSE-2.0          *
 *                                                                            *
 * Unless required by applicable law or agreed to in writing, software        *
 * distributed under the License is distributed on an "AS IS" BASIS,          *
 * WITHOUT WARRANTIES OR CONDITIONS OF ANY KIND, either express or implied.   *
 * See the License for the specific language governing permissions and        *
 * limitations under the License.                                             *
 * -------------------------------------------------------------------------- */

#include "MocoCasADiSolver.h"

#include "../MocoUtilities.h"
#include "CasOCSolver.h"
#include "MocoCasADiBridge.h"
extern template class OpenSim::MocoCasADiMultibodySystem<false>;
extern template class OpenSim::MocoCasADiMultibodySystem<true>;
extern template class OpenSim::MocoCasADiMultibodySystemImplicit<false>;
extern template class OpenSim::MocoCasADiMultibodySystemImplicit<true>;

#include <casadi/casadi.hpp>

using casadi::Callback;
using casadi::Dict;
using casadi::DM;
using casadi::MX;
using casadi::Slice;
using casadi::Sparsity;

using namespace OpenSim;

MocoCasADiSolver::MocoCasADiSolver() { constructProperties(); }

void MocoCasADiSolver::constructProperties() {
    constructProperty_optim_sparsity_detection("none");
    constructProperty_optim_write_sparsity("");
    constructProperty_optim_finite_difference_scheme("central");
    constructProperty_parallel();
}

MocoIterate MocoCasADiSolver::createGuess(const std::string& type) const {
    OPENSIM_THROW_IF_FRMOBJ(
            type != "bounds" && type != "random" && type != "time-stepping",
            Exception,
            "Unexpected guess type '" + type +
                    "'; supported types are 'bounds', 'random', and "
                    "'time-stepping'.");

    if (type == "time-stepping") { return createGuessTimeStepping(); }

    auto casProblem = createCasOCProblem();
    auto casSolver = createCasOCSolver(*casProblem);

    if (type == "bounds") {
        return convertToMocoIterate(casSolver->createInitialGuessFromBounds());
    } else if (type == "random") {
        return convertToMocoIterate(
                casSolver->createRandomIterateWithinBounds());
    } else {
        OPENSIM_THROW(Exception, "Internal error.");
    }
}

void MocoCasADiSolver::setGuess(MocoIterate guess) {
    // Ensure the guess is compatible with this solver/problem.
    guess.isCompatible(getProblemRep(), true);
    clearGuess();
    m_guessFromAPI = std::move(guess);
}
void MocoCasADiSolver::setGuessFile(const std::string& file) {
    clearGuess();
    set_guess_file(file);
}
void MocoCasADiSolver::clearGuess() {
    m_guessFromAPI = MocoIterate();
    m_guessFromFile = MocoIterate();
    set_guess_file("");
    m_guessToUse.reset();
}
const MocoIterate& MocoCasADiSolver::getGuess() const {
    if (!m_guessToUse) {
        if (get_guess_file() != "" && m_guessFromFile.empty()) {
            // The API should make it impossible for both guessFromFile and
            // guessFromAPI to be non-empty.
            assert(m_guessFromAPI.empty());
            // No need to load from file again if we've already loaded it.
            MocoIterate guessFromFile(get_guess_file());
            guessFromFile.isCompatible(getProblemRep(), true);
            m_guessFromFile = guessFromFile;
            m_guessToUse.reset(&m_guessFromFile);
        } else {
            // This will either be a guess specified via the API, or empty to
            // signal that tropter should use the default guess.
            m_guessToUse.reset(&m_guessFromAPI);
        }
    }
    return m_guessToUse.getRef();
}

std::unique_ptr<CasOC::Problem> MocoCasADiSolver::createCasOCProblem() const {
    const auto& problemRep = getProblemRep();
    int parallel = 1;
    int parallelEV = getMocoParallelEnvironmentVariable();
    if (getProperty_parallel().size()) {
        parallel = get_parallel();
    } else if (parallelEV != -1) {
        parallel = parallelEV;
    }
    if (m_runningInPython && parallel) {
        std::cout << "Warning: "
                     "Cannot use parallelism in Python due to its "
                     "Global Interpreter Lock. "
                     "Set the environment variable OPENSIM_MOCO_PARALLEL or "
                     "MocoCasADiSolver's 'parallel' property to 0, "
                     "or use the command-line or Matlab interfaces."
                << std::endl;
    }
    int numThreads;
    if (parallel == 0) {
        numThreads = 1;
    } else if (parallel == 1) {
        numThreads = std::thread::hardware_concurrency();
    } else {
        numThreads = parallel;
    }

    m_jar = createProblemRepJar(numThreads);

    auto casProblem = make_unique<CasOC::Problem>();
    checkPropertyInSet(
            *this, getProperty_dynamics_mode(), {"explicit", "implicit"});
<<<<<<< HEAD
    /* TODO
    if (get_dynamics_mode() == "implicit") {
        m_jar.visit([](MocoProblemRep& rep) {
            auto& model = rep.getModel();
            auto& s = model.updWorkingState();
            model.getComponent<PrescribedAcceleration>("motion").setEnabled(state, true);
        });
    } */
    const auto& model = problemRep.getModel();
=======
    const auto& model = problemRep.getModelBase();
>>>>>>> 931b7d24

    OPENSIM_THROW_IF(!model.getMatterSubsystem().getUseEulerAngles(
                             model.getWorkingState()),
            Exception, "Quaternions are not supported.");

    std::unordered_map<int, int> yIndexMap;
    auto stateNames = createStateVariableNamesInSystemOrder(model, yIndexMap);
    casProblem->setTimeBounds(convertBounds(problemRep.getTimeInitialBounds()),
            convertBounds(problemRep.getTimeFinalBounds()));
    for (const auto& stateName : stateNames) {
        const auto& info = problemRep.getStateInfo(stateName);
        CasOC::StateType stateType;
        if (endsWith(stateName, "/value"))
            stateType = CasOC::StateType::Coordinate;
        else if (endsWith(stateName, "/speed"))
            stateType = CasOC::StateType::Speed;
        else
            stateType = CasOC::StateType::Auxiliary;
        casProblem->addState(stateName, stateType,
                convertBounds(info.getBounds()),
                convertBounds(info.getInitialBounds()),
                convertBounds(info.getFinalBounds()));
    }
    for (const auto& actu : model.getComponentList<Actuator>()) {
        // TODO handle a variable number of control signals.
        const auto& actuName = actu.getAbsolutePathString();
        const auto& info = problemRep.getControlInfo(actuName);
        casProblem->addControl(actuName, convertBounds(info.getBounds()),
                convertBounds(info.getInitialBounds()),
                convertBounds(info.getFinalBounds()));
    }

    // Add any scalar constraints associated with kinematic constraints in
    // the model as path constraints in the problem.
    // Whether or not enabled kinematic constraints exist in the model,
    // check that optional solver properties related to constraints are
    // set properly.
    const auto kcNames = problemRep.createKinematicConstraintNames();
    if (kcNames.empty()) {
        OPENSIM_THROW_IF(!getProperty_enforce_constraint_derivatives().empty(),
                Exception,
                "Solver property 'enforce_constraint_derivatives' "
                "was set but no enabled kinematic constraints exist in the "
                "model.");
        OPENSIM_THROW_IF(get_minimize_lagrange_multipliers(), Exception,
                "Solver property 'minimize_lagrange_multipliers' "
                "was enabled but no enabled kinematic constraints exist in the "
                "model.");
    } else {
        OPENSIM_THROW_IF(getProperty_enforce_constraint_derivatives().empty(),
                Exception,
                "Enabled kinematic constraints exist in the "
                "provided model. Please set the solver property "
                "'enforce_constraint_derivatives' to either 'true' or "
                "'false'.");

        int cid, mp, mv, ma;
        int multIndexThisConstraint;
        int total_mp = 0;
        int total_mv = 0;
        int total_ma = 0;
        std::vector<KinematicLevel> kinLevels;
        const bool enforceConstraintDerivs =
                get_enforce_constraint_derivatives();
        for (const auto& kcName : kcNames) {
            const auto& kc = problemRep.getKinematicConstraint(kcName);
            const auto& multInfos = problemRep.getMultiplierInfos(kcName);
            cid = kc.getSimbodyConstraintIndex();
            mp = kc.getNumPositionEquations();
            mv = kc.getNumVelocityEquations();
            ma = kc.getNumAccelerationEquations();
            kinLevels = kc.getKinematicLevels();

            // TODO only add velocity correction variables for holonomic
            // constraint derivatives? For now, disallow enforcing derivatives
            // if non-holonomic or acceleration constraints present.
            OPENSIM_THROW_IF(enforceConstraintDerivs && mv != 0, Exception,
                    format("Enforcing constraint derivatives is supported only "
                           "for "
                           "holonomic (position-level) constraints. "
                           "There are %i velocity-level "
                           "scalar constraints associated with the model "
                           "Constraint "
                           "at ConstraintIndex %i.",
                            mv, cid));
            OPENSIM_THROW_IF(enforceConstraintDerivs && ma != 0, Exception,
                    format("Enforcing constraint derivatives is supported only "
                           "for "
                           "holonomic (position-level) constraints. "
                           "There are %i acceleration-level "
                           "scalar constraints associated with the model "
                           "Constraint "
                           "at ConstraintIndex %i.",
                            ma, cid));

            total_mp += mp;
            total_mv += mv;
            total_ma += ma;

            // Loop through all scalar constraints associated with the model
            // constraint and corresponding path constraints to the optimal
            // control problem.
            //
            // We need a different index for the Lagrange multipliers since
            // they are only added if the current constraint equation is not a
            // derivative of a position- or velocity-level equation.
            multIndexThisConstraint = 0;
            for (int i = 0; i < kc.getConstraintInfo().getNumEquations(); ++i) {

                // If the index for this path constraint represents an
                // a non-derivative scalar constraint equation, add a
                // Lagrange multiplier to the problem.
                if (kinLevels[i] == KinematicLevel::Position ||
                        kinLevels[i] == KinematicLevel::Velocity ||
                        kinLevels[i] == KinematicLevel::Acceleration) {

                    const auto& multInfo = multInfos[multIndexThisConstraint];

                    CasOC::KinematicLevel kinLevel;
                    if (kinLevels[i] == KinematicLevel::Position)
                        kinLevel = CasOC::KinematicLevel::Position;
                    else if (kinLevels[i] == KinematicLevel::Velocity)
                        kinLevel = CasOC::KinematicLevel::Velocity;
                    else if (kinLevels[i] == KinematicLevel::Acceleration)
                        kinLevel = CasOC::KinematicLevel::Acceleration;
                    else {
                        OPENSIM_THROW(OpenSim::Exception,
                                "Unrecognized KinematicLevel");
                    }

                    casProblem->addKinematicConstraint(multInfo.getName(),
                            convertBounds(multInfo.getBounds()),
                            convertBounds(multInfo.getInitialBounds()),
                            convertBounds(multInfo.getFinalBounds()), kinLevel);

                    // Add velocity correction variables if enforcing
                    // constraint equation derivatives.
                    if (enforceConstraintDerivs) {
                        // TODO this naming convention assumes that the
                        // associated Lagrange multiplier name begins with
                        // "lambda", which may change in the future.
                        OPENSIM_THROW_IF(
                                multInfo.getName().substr(0, 6) != "lambda",
                                Exception,
                                OpenSim::format(
                                        "Expected the multiplier name for "
                                        "this constraint to begin with "
                                        "'lambda' but it "
                                        "begins with '%s'.",
                                        multInfo.getName().substr(0, 6)));
                        casProblem->addSlack(std::string(multInfo.getName())
                                                     .replace(0, 6, "gamma"),
                                convertBounds(
                                        get_velocity_correction_bounds()));
                    }
                    ++multIndexThisConstraint;
                }
            }
        }

        // Set kinematic constraint information on the CasOC::Problem.
        casProblem->setEnforceConstraintDerivatives(enforceConstraintDerivs);
        // The bounds are the same for all kinematic constraints in the
        // MocoProblem, so just grab the bounds from the first constraint.
        const auto& kc = problemRep.getKinematicConstraint(kcNames.at(0));
        std::vector<MocoBounds> bounds = kc.getConstraintInfo().getBounds();
        casProblem->setKinematicConstraintBounds(convertBounds(bounds.at(0)));
        // Only add the velocity correction if enforcing constraint derivatives.
        if (enforceConstraintDerivs) {
            casProblem->setVelocityCorrection<MocoCasADiVelocityCorrection>(
                    *m_jar, yIndexMap);
        }
    }

    for (const auto& paramName : problemRep.createParameterNames()) {
        const auto& param = problemRep.getParameter(paramName);
        casProblem->addParameter(paramName, convertBounds(param.getBounds()));
    }
    const auto pathConstraintNames = problemRep.createPathConstraintNames();
    for (const auto& name : pathConstraintNames) {
        const auto& pathCon = problemRep.getPathConstraint(name);
        std::vector<CasOC::Bounds> casBounds;
        for (const auto& bounds : pathCon.getConstraintInfo().getBounds()) {
            casBounds.push_back(convertBounds(bounds));
        }
        casProblem->addPathConstraint<MocoCasADiPathConstraint>(
                name, casBounds, *m_jar, yIndexMap, name);
    }
    casProblem->setIntegralCost<MocoCasADiIntegralCostIntegrand>(
            *m_jar, yIndexMap);
    casProblem->setEndpointCost<MocoCasADiEndpointCost>(*m_jar, yIndexMap);
    casProblem->setMultibodySystem<MocoCasADiMultibodySystem>(
            *m_jar, *this, yIndexMap);
    casProblem->setImplicitMultibodySystem<MocoCasADiMultibodySystemImplicit>(
            *m_jar, *this, yIndexMap);

    return casProblem;
}

std::unique_ptr<CasOC::Solver> MocoCasADiSolver::createCasOCSolver(
        const CasOC::Problem& casProblem) const {
    auto casSolver = make_unique<CasOC::Solver>(casProblem);

    // Set solver options.
    // -------------------
    Dict solverOptions;
    checkPropertyInSet(*this, getProperty_optim_solver(), {"ipopt", "snopt"});
    checkPropertyInSet(*this, getProperty_transcription_scheme(),
            {"trapezoidal", "hermite-simpson"});
    OPENSIM_THROW_IF(casProblem.getNumKinematicConstraintEquations() != 0 &&
                             get_transcription_scheme() == "trapezoidal",
            OpenSim::Exception,
            "Kinematic constraints not supported with "
            "trapezoidal transcription.");
    // Enforcing constraint derivatives is only supported when Hermite-Simpson
    // is set as the transcription scheme.
    if (!getProperty_enforce_constraint_derivatives().empty()) {
        OPENSIM_THROW_IF(get_transcription_scheme() != "hermite-simpson" &&
                                 get_enforce_constraint_derivatives(),
                Exception,
                format("If enforcing derivatives of model kinematic "
                       "constraints, then the property 'transcription_scheme' "
                       "must be set to 'hermite-simpson'. "
                       "Currently, it is set to '%s'.",
                        get_transcription_scheme()));
    }

    checkPropertyIsPositive(*this, getProperty_num_mesh_points());
    checkPropertyInRangeOrSet(*this, getProperty_optim_max_iterations(), 0,
            std::numeric_limits<int>::max(), {-1});
    checkPropertyInRangeOrSet(*this, getProperty_optim_convergence_tolerance(),
            0.0, SimTK::NTraits<double>::getInfinity(), {-1.0});
    checkPropertyInRangeOrSet(*this, getProperty_optim_constraint_tolerance(),
            0.0, SimTK::NTraits<double>::getInfinity(), {-1.0});
    checkPropertyInSet(*this, getProperty_verbosity(), {0, 1, 2});
    if (get_optim_solver() == "ipopt") {
        solverOptions["print_user_options"] = "yes";
        if (get_verbosity() < 2) {
            solverOptions["print_level"] = 0;
        } else if (get_optim_ipopt_print_level() != -1) {
            solverOptions["print_level"] = get_optim_ipopt_print_level();
        }
        solverOptions["hessian_approximation"] =
                get_optim_hessian_approximation();

        if (get_optim_max_iterations() != -1)
            solverOptions["max_iter"] = get_optim_max_iterations();

        if (get_optim_convergence_tolerance() != -1) {
            const auto& tol = get_optim_convergence_tolerance();
            // This is based on what Simbody does.
            solverOptions["tol"] = tol;
            solverOptions["dual_inf_tol"] = tol;
            solverOptions["compl_inf_tol"] = tol;
            solverOptions["acceptable_tol"] = tol;
            solverOptions["acceptable_dual_inf_tol"] = tol;
            solverOptions["acceptable_compl_inf_tol"] = tol;
        }
        if (get_optim_constraint_tolerance() != -1) {
            const auto& tol = get_optim_constraint_tolerance();
            solverOptions["constr_viol_tol"] = tol;
            solverOptions["acceptable_constr_viol_tol"] = tol;
        }
    }

    checkPropertyInSet(*this, getProperty_optim_sparsity_detection(),
            {"none", "random", "initial-guess"});
    casSolver->setSparsityDetection(get_optim_sparsity_detection());
    casSolver->setSparsityDetectionRandomCount(3);

    casSolver->setWriteSparsity(get_optim_write_sparsity());

    checkPropertyInSet(*this, getProperty_optim_finite_difference_scheme(),
            {"central", "forward", "backward"});
    casSolver->setFiniteDifferenceScheme(get_optim_finite_difference_scheme());

    Dict pluginOptions;
    pluginOptions["verbose_init"] = true;

    casSolver->setNumMeshPoints(get_num_mesh_points());
    casSolver->setTranscriptionScheme(get_transcription_scheme());
    casSolver->setDynamicsMode(get_dynamics_mode());
    casSolver->setMinimizeLagrangeMultipliers(
            get_minimize_lagrange_multipliers());
    casSolver->setLagrangeMultiplierWeight(get_lagrange_multiplier_weight());
    casSolver->setOptimSolver(get_optim_solver());
    if (m_jar->size() > 1) {
        casSolver->setParallelism("thread", m_jar->size());
    }
    casSolver->setPluginOptions(pluginOptions);
    casSolver->setSolverOptions(solverOptions);
    return casSolver;
}

MocoSolution MocoCasADiSolver::solveImpl() const {
    const Stopwatch stopwatch;

    if (get_verbosity()) {
        std::cout << std::string(79, '=') << "\n";
        std::cout << "MocoCasADiSolver starting.\n";
        std::cout << std::string(79, '-') << std::endl;
        getProblemRep().printDescription();
    }
    auto casProblem = createCasOCProblem();
    auto casSolver = createCasOCSolver(*casProblem);
    if (get_verbosity()) {
        std::cout << "Number of threads: " << m_jar->size() << std::endl;
    }

    MocoIterate guess = getGuess();
    CasOC::Iterate casGuess;
    if (guess.empty()) {
        casGuess = casSolver->createInitialGuessFromBounds();
    } else {
        casGuess = convertToCasOCIterate(*m_guessToUse);
    }
    CasOC::Solution casSolution = casSolver->solve(casGuess);
    MocoSolution mocoSolution = convertToMocoIterate<MocoSolution>(casSolution);
    setSolutionStats(mocoSolution, casSolution.stats.at("success"),
            casSolution.objective,
            casSolution.stats.at("return_status"),
            casSolution.stats.at("iter_count"));

    if (get_verbosity()) {
        std::cout << std::string(79, '-') << "\n";
        std::cout << "Elapsed real time: "
                  << stopwatch.getElapsedTimeFormatted() << ".\n";
        if (mocoSolution) {
            std::cout << "MocoCasADiSolver succeeded!\n";
        } else {
            std::cerr << "MocoCasADiSolver did NOT succeed:\n";
            std::cerr << "  " << mocoSolution.getStatus() << "\n";
        }
        std::cout << std::string(79, '=') << std::endl;
    }
    return mocoSolution;
}<|MERGE_RESOLUTION|>--- conflicted
+++ resolved
@@ -137,19 +137,15 @@
     auto casProblem = make_unique<CasOC::Problem>();
     checkPropertyInSet(
             *this, getProperty_dynamics_mode(), {"explicit", "implicit"});
-<<<<<<< HEAD
     /* TODO
     if (get_dynamics_mode() == "implicit") {
         m_jar.visit([](MocoProblemRep& rep) {
             auto& model = rep.getModel();
             auto& s = model.updWorkingState();
-            model.getComponent<PrescribedAcceleration>("motion").setEnabled(state, true);
+            model.getComponent<AccelerationMotion>("motion").setEnabled(state, true);
         });
     } */
-    const auto& model = problemRep.getModel();
-=======
     const auto& model = problemRep.getModelBase();
->>>>>>> 931b7d24
 
     OPENSIM_THROW_IF(!model.getMatterSubsystem().getUseEulerAngles(
                              model.getWorkingState()),
