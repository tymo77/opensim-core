/* -------------------------------------------------------------------------- *
 * OpenSim Moco: MocoCasADiSolver.cpp                                         *
 * -------------------------------------------------------------------------- *
 * Copyright (c) 2017 Stanford University and the Authors                     *
 *                                                                            *
 * Author(s): Christopher Dembia                                              *
 *                                                                            *
 * Licensed under the Apache License, Version 2.0 (the "License"); you may    *
 * not use this file except in compliance with the License. You may obtain a  *
 * copy of the License at http://www.apache.org/licenses/LICENSE-2.0          *
 *                                                                            *
 * Unless required by applicable law or agreed to in writing, software        *
 * distributed under the License is distributed on an "AS IS" BASIS,          *
 * WITHOUT WARRANTIES OR CONDITIONS OF ANY KIND, either express or implied.   *
 * See the License for the specific language governing permissions and        *
 * limitations under the License.                                             *
 * -------------------------------------------------------------------------- */

#include "MocoCasADiSolver.h"

#include "../MocoUtilities.h"
#include "CasOCSolver.h"
#include "MocoCasADiMisc.h"
#include <casadi/casadi.hpp>

using casadi::Callback;
using casadi::Dict;
using casadi::DM;
using casadi::MX;
using casadi::Slice;
using casadi::Sparsity;

using namespace OpenSim;

MocoCasADiSolver::MocoCasADiSolver() { constructProperties(); }

void MocoCasADiSolver::constructProperties() {
}

MocoIterate MocoCasADiSolver::createGuess(const std::string& type) const {
    OPENSIM_THROW_IF_FRMOBJ(
            type != "bounds" && type != "random" && type != "time-stepping",
            Exception,
            "Unexpected guess type '" + type +
                    "'; supported types are 'bounds', 'random', and "
                    "'time-stepping'.");

    if (type == "time-stepping") { return createGuessTimeStepping(); }

    auto casProblem = createCasOCProblem();
    auto casSolver = createCasOCSolver(*casProblem);

    if (type == "bounds") {
        return convertToMocoIterate(casSolver->createInitialGuessFromBounds());
    } else if (type == "random") {
        return convertToMocoIterate(
                casSolver->createRandomIterateWithinBounds());
    } else {
        OPENSIM_THROW(Exception, "Internal error.");
    }
}

void MocoCasADiSolver::setGuess(MocoIterate guess) {
    // Ensure the guess is compatible with this solver/problem.
    guess.isCompatible(getProblemRep(), true);
    clearGuess();
    m_guessFromAPI = std::move(guess);
}
void MocoCasADiSolver::setGuessFile(const std::string& file) {
    clearGuess();
    set_guess_file(file);
}
void MocoCasADiSolver::clearGuess() {
    m_guessFromAPI = MocoIterate();
    m_guessFromFile = MocoIterate();
    set_guess_file("");
    m_guessToUse.reset();
}
const MocoIterate& MocoCasADiSolver::getGuess() const {
    if (!m_guessToUse) {
        if (get_guess_file() != "" && m_guessFromFile.empty()) {
            // The API should make it impossible for both guessFromFile and
            // guessFromAPI to be non-empty.
            assert(m_guessFromAPI.empty());
            // No need to load from file again if we've already loaded it.
            MocoIterate guessFromFile(get_guess_file());
            guessFromFile.isCompatible(getProblemRep(), true);
            m_guessFromFile = guessFromFile;
            m_guessToUse.reset(&m_guessFromFile);
        } else {
            // This will either be a guess specified via the API, or empty to
            // signal that tropter should use the default guess.
            m_guessToUse.reset(&m_guessFromAPI);
        }
    }
    return m_guessToUse.getRef();
}

std::unique_ptr<CasOC::Problem> MocoCasADiSolver::createCasOCProblem() const {
    const auto& problemRep = getProblemRep();
    auto casProblem = make_unique<CasOC::Problem>();
    checkPropertyInSet(
            *this, getProperty_dynamics_mode(), {"explicit", "implicit"});
    const auto& model = problemRep.getModel();
    auto stateNames = createStateVariableNamesInSystemOrder(model);
    casProblem->setTimeBounds(convertBounds(problemRep.getTimeInitialBounds()),
            convertBounds(problemRep.getTimeFinalBounds()));
    for (const auto& stateName : stateNames) {
        const auto& info = problemRep.getStateInfo(stateName);
        CasOC::StateType stateType;
        if (endsWith(stateName, "/value"))
            stateType = CasOC::StateType::Coordinate;
        else if (endsWith(stateName, "/speed"))
            stateType = CasOC::StateType::Speed;
        else
            stateType = CasOC::StateType::Auxiliary;
        casProblem->addState(stateName, stateType,
                convertBounds(info.getBounds()),
                convertBounds(info.getInitialBounds()),
                convertBounds(info.getFinalBounds()));
    }
    for (const auto& actu : model.getComponentList<Actuator>()) {
        // TODO handle a variable number of control signals.
        const auto& actuName = actu.getAbsolutePathString();
        const auto& info = problemRep.getControlInfo(actuName);
        casProblem->addControl(actuName, convertBounds(info.getBounds()),
                convertBounds(info.getInitialBounds()),
                convertBounds(info.getFinalBounds()));
    }

    // Add any scalar constraints associated with kinematic constraints in
    // the model as path constraints in the problem.
    // Whether or not enabled kinematic constraints exist in the model, 
    // check that optional solver properties related to constraints are
    // set properly.
    const auto kcNames = problemRep.createKinematicConstraintNames();
    if (kcNames.empty()) {
        OPENSIM_THROW_IF(!getProperty_enforce_constraint_derivatives().empty(),
            Exception, "Solver property 'enforce_constraint_derivatives' "
            "was set but no enabled kinematic constraints exist in the "
            "model.");
        OPENSIM_THROW_IF(get_minimize_lagrange_multipliers(),
            Exception, "Solver property 'minimize_lagrange_multipliers' "
            "was enabled but no enabled kinematic constraints exist in the "
            "model.");
    } else {
        OPENSIM_THROW_IF(getProperty_enforce_constraint_derivatives().empty(),
            Exception, "Enabled kinematic constraints exist in the "
            "provided model. Please set the solver property "
            "'enforce_constraint_derivatives' to either 'true' or 'false'."
        );
    
        int cid, mp, mv, ma;
        int numEquationsThisConstraint;
        int multIndexThisConstraint;
        int total_mp = 0;
        int total_mv = 0;
        int total_ma = 0;
        int numKinematicConstraintEquations = 0;
        std::vector<KinematicLevel> kinLevels;
        const bool enforceConstraintDerivs 
            = get_enforce_constraint_derivatives();
        for (const auto& kcName : kcNames) {
            const auto& kc = problemRep.getKinematicConstraint(kcName);
            const auto& multInfos = problemRep.getMultiplierInfos(kcName);
            cid = kc.getSimbodyConstraintIndex();
            mp = kc.getNumPositionEquations();
            mv = kc.getNumVelocityEquations();
            ma = kc.getNumAccelerationEquations();
            kinLevels = kc.getKinematicLevels();

            // TODO only add velocity correction variables for holonomic
            // constraint derivatives? For now, disallow enforcing derivatives
            // if non-holonomic or acceleration constraints present.
            OPENSIM_THROW_IF(enforceConstraintDerivs && mv != 0, Exception,
                format("Enforcing constraint derivatives is supported only for "
                    "holonomic (position-level) constraints. "
                    "There are %i velocity-level "
                    "scalar constraints associated with the model Constraint "
                    "at ConstraintIndex %i.", mv, cid));
            OPENSIM_THROW_IF(enforceConstraintDerivs && ma != 0, Exception,
                format("Enforcing constraint derivatives is supported only for "
                    "holonomic (position-level) constraints. "
                    "There are %i acceleration-level "
                    "scalar constraints associated with the model Constraint "
                    "at ConstraintIndex %i.", ma, cid));

            total_mp += mp;
            total_mv += mv;
            total_ma += ma;

            // Loop through all scalar constraints associated with the model
            // constraint and corresponding path constraints to the optimal
            // control problem.
            //
            // We need a different index for the Lagrange multipliers since
            // they are only added if the current constraint equation is not a
            // derivative of a position- or velocity-level equation.
            multIndexThisConstraint = 0;
            numEquationsThisConstraint = 0;
            for (int i = 0; i < kc.getConstraintInfo().getNumEquations(); ++i) {

                // If the index for this path constraint represents an
                // a non-derivative scalar constraint equation, add a
                // Lagrange multiplier to the problem.
                if (kinLevels[i] == KinematicLevel::Position ||
                    kinLevels[i] == KinematicLevel::Velocity ||
                    kinLevels[i] == KinematicLevel::Acceleration) {

                    const auto& multInfo = multInfos[multIndexThisConstraint];
                    casProblem->addMultiplier(multInfo.getName(),
                            convertBounds(multInfo.getBounds()),
                            convertBounds(multInfo.getInitialBounds()),
                            convertBounds(multInfo.getFinalBounds()));

                    // Add velocity correction variables if enforcing
                    // constraint equation derivatives.
                    if (enforceConstraintDerivs) {
                        // TODO this naming convention assumes that the 
                        // associated Lagrange multiplier name begins with
                        // "lambda", which may change in the future.
                        OPENSIM_THROW_IF(
                            multInfo.getName().substr(0, 6) != "lambda",
                            Exception,
                            OpenSim::format("Expected the multiplier name for "
                                "this constraint to begin with 'lambda' but it "
                                "begins with '%s'.",
                                multInfo.getName().substr(0, 6)));
                        casProblem->addSlack(std::string(
                            multInfo.getName()).replace(0, 6, "gamma"),
                            convertBounds(get_velocity_correction_bounds()));
                    }
                    ++multIndexThisConstraint;
                    ++numEquationsThisConstraint;

                } else if (enforceConstraintDerivs) {
                    // If enforcing constraint derivatives, count these 
                    // equations in the total number of constraint equations.
                    ++numEquationsThisConstraint;
                }
            }
            numKinematicConstraintEquations += numEquationsThisConstraint;
        }

        // Set kinematic constraint information on the CasOC::Problem.
        casProblem->setNumKinematicConstraintEquations(
            numKinematicConstraintEquations);
        casProblem->setNumHolonomicConstraintEquations(total_mp);
        casProblem->setNumNonHolonomicConstraintEquations(total_mv);
        casProblem->setNumAccelerationConstraintEquations(total_ma);
        casProblem->setEnforceConstraintDerivatives(enforceConstraintDerivs);
        // The bounds are the same for all kinematic constraints in the 
        // MocoProblem, so just grab the bounds from the first constraint.
        const auto& kc = problemRep.getKinematicConstraint(kcNames.at(0));
        std::vector<MocoBounds> bounds = kc.getConstraintInfo().getBounds();
        casProblem->setKinematicConstraintBounds(convertBounds(bounds.at(0)));
        // Only add the velocity correction if enforcing constraint derivatives.
        if (enforceConstraintDerivs) {
            casProblem->setVelocityCorrection<MocoCasADiVelocityCorrection>(
                problemRep);
        }
    }

    for (const auto& paramName : problemRep.createParameterNames()) {
        const auto& param = problemRep.getParameter(paramName);
        casProblem->addParameter(paramName, convertBounds(param.getBounds()));
    }
    const auto pathConstraintNames = problemRep.createPathConstraintNames();
    for (const auto& name : pathConstraintNames) {
        const auto& pathCon = problemRep.getPathConstraint(name);
        std::vector<CasOC::Bounds> casBounds;
        for (const auto& bounds : pathCon.getConstraintInfo().getBounds()) {
            casBounds.push_back(convertBounds(bounds));
        }
        casProblem->addPathConstraint<MocoCasADiPathConstraint>(
                name, casBounds, problemRep, pathCon);
    }
    casProblem->setIntegralCost<MocoCasADiIntegralCostIntegrand>(problemRep);
    casProblem->setEndpointCost<MocoCasADiEndpointCost>(problemRep);
    // TODO if implicit, use different function.
    casProblem->setMultibodySystem<MocoCasADiMultibodySystem>(problemRep, 
        *this);

    return casProblem;
}

std::unique_ptr<CasOC::Solver> MocoCasADiSolver::createCasOCSolver(
        const CasOC::Problem& casProblem) const {
    auto casSolver = make_unique<CasOC::Solver>(casProblem);

    /*
    m_opti.disp(std::cout, true);
    std::cout << "DEBUG jacobian " << std::endl;
    std::cout << jacobian(m_opti.g(), m_opti.x()) << std::endl;
    std::cout << "DEBUG sparsity " << std::endl;
    jacobian(m_opti.g(), m_opti.x()).sparsity().to_file("DEBUG_sparsity.mtx");
    // TODO look at portions of the hessian (individual integrands).
    // TODO is it really the hessian or is it the constraints that are
    // expensive?
    hessian(m_opti.f(), m_opti.x()).sparsity().to_file("DEBUG_sparsity.mtx");
    */

    // Set solver options.
    // -------------------
    Dict solverOptions;
<<<<<<< HEAD
    checkPropertyInSet(*this, getProperty_optim_solver(), {"ipopt"});
    checkPropertyInSet(*this, getProperty_transcription_scheme(), 
            {"trapezoidal", "hermite-simpson"});
    OPENSIM_THROW_IF(casProblem.getNumKinematicConstraintEquations() != 0 && 
        get_transcription_scheme() == "trapezoidal",
        OpenSim::Exception, "Kinematic constraints not supported with "
        "trapezoidal transcription.");
    // Enforcing constraint derivatives is only supported when Hermite-Simpson
    // is set as the transcription scheme.
    if (!getProperty_enforce_constraint_derivatives().empty()) {
        OPENSIM_THROW_IF(get_transcription_scheme() != "hermite-simpson" &&
            get_enforce_constraint_derivatives(), Exception,
            format("If enforcing derivatives of model kinematic "
                "constraints, then the property 'transcription_scheme' "
                "must be set to 'hermite-simpson'. "
                "Currently, it is set to '%s'.",
                get_transcription_scheme()));
    }
=======
    checkPropertyInSet(*this, getProperty_optim_solver(), {"ipopt", "snopt"});
>>>>>>> 92584954

    checkPropertyInRangeOrSet(*this, getProperty_optim_max_iterations(), 0,
            std::numeric_limits<int>::max(), {-1});
    checkPropertyInRangeOrSet(*this, getProperty_optim_convergence_tolerance(),
            0.0, SimTK::NTraits<double>::getInfinity(), {-1.0});
    checkPropertyInRangeOrSet(*this, getProperty_optim_constraint_tolerance(),
            0.0, SimTK::NTraits<double>::getInfinity(), {-1.0});
    if (get_optim_solver() == "ipopt") {
        solverOptions["print_user_options"] = "yes";
        if (get_verbosity() < 2) {
            solverOptions["print_level"] = 0;
        } else if (get_optim_ipopt_print_level() != -1) {
            solverOptions["print_level"] = get_optim_ipopt_print_level();
        }
        solverOptions["hessian_approximation"] =
                get_optim_hessian_approximation();

        if (get_optim_max_iterations() != -1)
            solverOptions["max_iter"] = get_optim_max_iterations();

        if (get_optim_convergence_tolerance() != -1) {
            const auto& tol = get_optim_convergence_tolerance();
            // This is based on what Simbody does.
            solverOptions["tol"] = tol;
            solverOptions["dual_inf_tol"] = tol;
            solverOptions["compl_inf_tol"] = tol;
            solverOptions["acceptable_tol"] = tol;
            solverOptions["acceptable_dual_inf_tol"] = tol;
            solverOptions["acceptable_compl_inf_tol"] = tol;
        }
        if (get_optim_constraint_tolerance() != -1) {
            const auto& tol = get_optim_constraint_tolerance();
            solverOptions["constr_viol_tol"] = tol;
            solverOptions["acceptable_constr_viol_tol"] = tol;
        }
    }
    Dict pluginOptions;
    pluginOptions["verbose_init"] = true;

    casSolver->setNumMeshPoints(get_num_mesh_points());
    casSolver->setTranscriptionScheme(get_transcription_scheme());
    casSolver->setMinimizeLagrangeMultipliers(
        get_minimize_lagrange_multipliers());
    casSolver->setLagrangeMultiplierWeight(get_lagrange_multiplier_weight());
    casSolver->setOptimSolver(get_optim_solver());
    casSolver->setPluginOptions(pluginOptions);
    casSolver->setSolverOptions(solverOptions);
    return casSolver;
}

MocoSolution MocoCasADiSolver::solveImpl() const {
    const Stopwatch stopwatch;

    checkPropertyInSet(*this, getProperty_verbosity(), {0, 1, 2});

    if (get_verbosity()) {
        std::cout << std::string(79, '=') << "\n";
        std::cout << "MocoCasADiSolver starting.\n";
        std::cout << std::string(79, '-') << std::endl;
        getProblemRep().printDescription();
    }
    checkPropertyIsPositive(*this, getProperty_num_mesh_points());
    auto casProblem = createCasOCProblem();
    auto casSolver = createCasOCSolver(*casProblem);

    MocoIterate guess = getGuess();
    CasOC::Iterate casGuess;
    if (guess.empty()) {
        casGuess = casSolver->createInitialGuessFromBounds();
    } else {
        casGuess = convertToCasOCIterate(*m_guessToUse);
    }
    CasOC::Solution casSolution = casSolver->solve(casGuess);
    MocoSolution mocoSolution = convertToMocoIterate<MocoSolution>(casSolution);
    setSolutionStats(mocoSolution, casSolution.stats.at("success"),
            casSolution.stats.at("return_status"),
            casSolution.stats.at("iter_count"));

    if (get_verbosity()) {
        std::cout << std::string(79, '-') << "\n";
        std::cout << "Elapsed real time: "
                  << stopwatch.getElapsedTimeFormatted() << ".\n";
        if (mocoSolution) {
            std::cout << "MocoCasADiSolver succeeded!\n";
        } else {
            std::cerr << "MocoCasADiSolver did NOT succeed:\n";
            std::cerr << "  " << mocoSolution.getStatus() << "\n";
        }
        std::cout << std::string(79, '=') << std::endl;
    }
    return mocoSolution;
}<|MERGE_RESOLUTION|>--- conflicted
+++ resolved
@@ -130,7 +130,7 @@
 
     // Add any scalar constraints associated with kinematic constraints in
     // the model as path constraints in the problem.
-    // Whether or not enabled kinematic constraints exist in the model, 
+    // Whether or not enabled kinematic constraints exist in the model,
     // check that optional solver properties related to constraints are
     // set properly.
     const auto kcNames = problemRep.createKinematicConstraintNames();
@@ -149,7 +149,7 @@
             "provided model. Please set the solver property "
             "'enforce_constraint_derivatives' to either 'true' or 'false'."
         );
-    
+
         int cid, mp, mv, ma;
         int numEquationsThisConstraint;
         int multIndexThisConstraint;
@@ -158,7 +158,7 @@
         int total_ma = 0;
         int numKinematicConstraintEquations = 0;
         std::vector<KinematicLevel> kinLevels;
-        const bool enforceConstraintDerivs 
+        const bool enforceConstraintDerivs
             = get_enforce_constraint_derivatives();
         for (const auto& kcName : kcNames) {
             const auto& kc = problemRep.getKinematicConstraint(kcName);
@@ -216,7 +216,7 @@
                     // Add velocity correction variables if enforcing
                     // constraint equation derivatives.
                     if (enforceConstraintDerivs) {
-                        // TODO this naming convention assumes that the 
+                        // TODO this naming convention assumes that the
                         // associated Lagrange multiplier name begins with
                         // "lambda", which may change in the future.
                         OPENSIM_THROW_IF(
@@ -234,7 +234,7 @@
                     ++numEquationsThisConstraint;
 
                 } else if (enforceConstraintDerivs) {
-                    // If enforcing constraint derivatives, count these 
+                    // If enforcing constraint derivatives, count these
                     // equations in the total number of constraint equations.
                     ++numEquationsThisConstraint;
                 }
@@ -249,7 +249,7 @@
         casProblem->setNumNonHolonomicConstraintEquations(total_mv);
         casProblem->setNumAccelerationConstraintEquations(total_ma);
         casProblem->setEnforceConstraintDerivatives(enforceConstraintDerivs);
-        // The bounds are the same for all kinematic constraints in the 
+        // The bounds are the same for all kinematic constraints in the
         // MocoProblem, so just grab the bounds from the first constraint.
         const auto& kc = problemRep.getKinematicConstraint(kcNames.at(0));
         std::vector<MocoBounds> bounds = kc.getConstraintInfo().getBounds();
@@ -278,7 +278,7 @@
     casProblem->setIntegralCost<MocoCasADiIntegralCostIntegrand>(problemRep);
     casProblem->setEndpointCost<MocoCasADiEndpointCost>(problemRep);
     // TODO if implicit, use different function.
-    casProblem->setMultibodySystem<MocoCasADiMultibodySystem>(problemRep, 
+    casProblem->setMultibodySystem<MocoCasADiMultibodySystem>(problemRep,
         *this);
 
     return casProblem;
@@ -303,11 +303,10 @@
     // Set solver options.
     // -------------------
     Dict solverOptions;
-<<<<<<< HEAD
-    checkPropertyInSet(*this, getProperty_optim_solver(), {"ipopt"});
-    checkPropertyInSet(*this, getProperty_transcription_scheme(), 
+    checkPropertyInSet(*this, getProperty_optim_solver(), {"ipopt", "snopt"});
+    checkPropertyInSet(*this, getProperty_transcription_scheme(),
             {"trapezoidal", "hermite-simpson"});
-    OPENSIM_THROW_IF(casProblem.getNumKinematicConstraintEquations() != 0 && 
+    OPENSIM_THROW_IF(casProblem.getNumKinematicConstraintEquations() != 0 &&
         get_transcription_scheme() == "trapezoidal",
         OpenSim::Exception, "Kinematic constraints not supported with "
         "trapezoidal transcription.");
@@ -322,9 +321,6 @@
                 "Currently, it is set to '%s'.",
                 get_transcription_scheme()));
     }
-=======
-    checkPropertyInSet(*this, getProperty_optim_solver(), {"ipopt", "snopt"});
->>>>>>> 92584954
 
     checkPropertyInRangeOrSet(*this, getProperty_optim_max_iterations(), 0,
             std::numeric_limits<int>::max(), {-1});
