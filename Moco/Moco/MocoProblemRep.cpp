--- conflicted
+++ resolved
@@ -76,78 +76,6 @@
     // its constraints below.
     m_state_disabled_constraints = m_model_disabled_constraints.initSystem();
 
-<<<<<<< HEAD
-    const auto stateNames = m_model_base.getStateVariableNames();
-    for (int i = 0; i < ph0.getProperty_state_infos().size(); ++i) {
-        const auto& name = ph0.get_state_infos(i).getName();
-        OPENSIM_THROW_IF(stateNames.findIndex(name) == -1, Exception,
-                format("State info provided for nonexistent state '%s'.",
-                        name));
-    }
-    OpenSim::Array<std::string> actuNames;
-    const auto modelPath = m_model_base.getAbsolutePath();
-    for (const auto& actu : m_model_base.getComponentList<ScalarActuator>()) {
-        actuNames.append(actu.getAbsolutePathString());
-    }
-
-    // TODO can only handle ScalarActuators?
-    for (int i = 0; i < ph0.getProperty_control_infos().size(); ++i) {
-        const auto& name = ph0.get_control_infos(i).getName();
-        OPENSIM_THROW_IF(actuNames.findIndex(name) == -1, Exception,
-                format("Control info provided for nonexistent actuator '%s'.",
-                        name));
-    }
-
-    // Create internal record of state and control infos, automatically
-    // populated from coordinates and actuators.
-    for (int i = 0; i < ph0.getProperty_state_infos().size(); ++i) {
-        const auto& name = ph0.get_state_infos(i).getName();
-        m_state_infos[name] = ph0.get_state_infos(i);
-    }
-    for (const auto& coord : m_model_base.getComponentList<Coordinate>()) {
-        const auto stateVarNames = coord.getStateVariableNames();
-        {
-            const std::string coordValueName = stateVarNames[0];
-            // TODO document: Range used even if not clamped.
-            if (m_state_infos.count(coordValueName) == 0) {
-                const auto info = MocoVariableInfo(coordValueName, {}, {}, {});
-                m_state_infos[coordValueName] = info;
-            }
-            if (!m_state_infos[coordValueName].getBounds().isSet()) {
-                m_state_infos[coordValueName].setBounds(
-                        {coord.getRangeMin(), coord.getRangeMax()});
-            }
-        }
-        {
-            const std::string coordSpeedName = stateVarNames[1];
-            if (m_state_infos.count(coordSpeedName) == 0) {
-                const auto info = MocoVariableInfo(coordSpeedName, {}, {}, {});
-                m_state_infos[coordSpeedName] = info;
-            }
-            if (!m_state_infos[coordSpeedName].getBounds().isSet()) {
-                m_state_infos[coordSpeedName].setBounds(
-                        ph0.get_default_speed_bounds());
-            }
-        }
-    }
-    for (int i = 0; i < ph0.getProperty_control_infos().size(); ++i) {
-        const auto& name = ph0.get_control_infos(i).getName();
-        m_control_infos[name] = ph0.get_control_infos(i);
-    }
-    for (const auto& actu : m_model_base.getComponentList<ScalarActuator>()) {
-        const std::string actuName = actu.getAbsolutePathString();
-        if (m_control_infos.count(actuName) == 0) {
-            const auto info = MocoVariableInfo(actuName, {}, {}, {});
-            m_control_infos[actuName] = info;
-        }
-        if (!m_control_infos[actuName].getBounds().isSet()) {
-            m_control_infos[actuName].setBounds(
-                    {actu.getMinControl(), actu.getMaxControl()});
-        }
-    }
-
-=======
->>>>>>> 2d3e7d32
     // Get property values for constraints and Lagrange multipliers.
     const auto& kcBounds = ph0.get_kinematic_constraint_bounds();
     const MocoBounds& multBounds = ph0.get_multiplier_bounds();
