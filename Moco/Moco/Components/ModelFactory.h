--- conflicted
+++ resolved
@@ -37,29 +37,6 @@
     /// `/markerset/marker#` at the origin of the link's body, and a
     /// PhysicalOffsetFrame `/b#center` at the center of the link.
     static Model createNLinkPendulum(int numLinks);
-<<<<<<< HEAD
-    static Model createPendulum() {
-        return createNLinkPendulum(1);
-    }
-    static Model createDoublePendulum() {
-        return createNLinkPendulum(2);
-    }
-/// Replace muscles in a model with a PathActuator of the same GeometryPath,
-/// optimal force, and min/max control defaults.
-/// @note This only replaces muscles within the model's ForceSet.
-    static void replaceMusclesWithPathActuators(Model& model);
-
-/// Remove muscles from the model.
-/// @note This only removes muscles within the model's ForceSet.
-    static void removeMuscles(Model& model);
-
-/// Replace a joint in the model with a WeldJoint.
-/// @note This assumes the joint is in the JointSet and that the joint's
-///       connectees are PhysicalOffsetFrames.
-    static void replaceJointWithWeldJoint(
-            Model& model, const std::string& jointName);
-
-=======
     /// This is a convenience for `createNLinkPendulum(1)`.
     static Model createPendulum() { return createNLinkPendulum(1); }
     /// This is a convenience for `createNLinkPendulum(2)`.
@@ -75,6 +52,21 @@
     /// @name Modify a Model
     /// @{
 
+    /// Replace muscles in a model with a PathActuator of the same GeometryPath,
+    /// optimal force, and min/max control defaults.
+    /// @note This only replaces muscles within the model's ForceSet.
+    static void replaceMusclesWithPathActuators(Model& model);
+
+    /// Remove muscles from the model.
+    /// @note This only removes muscles within the model's ForceSet.
+    static void removeMuscles(Model& model);
+
+    /// Replace a joint in the model with a WeldJoint.
+    /// @note This assumes the joint is in the JointSet and that the joint's
+    ///       connectees are PhysicalOffsetFrames.
+    static void replaceJointWithWeldJoint(
+            Model& model, const std::string& jointName);
+  
     /// Add CoordinateActuator%s for each unconstrained coordinate (e.g.,
     /// !Coordinate::isConstrained()) in the model, using the provided optimal
     /// force. Increasing the optimal force decreases the required control
@@ -84,7 +76,6 @@
     static void createReserveActuators(Model& model, double optimalForce);
 
     /// @}
->>>>>>> 64b9b097
 };
 
 } // namespace OpenSim
