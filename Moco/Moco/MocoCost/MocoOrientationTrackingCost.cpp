/* -------------------------------------------------------------------------- *
 * OpenSim Moco: MocoOrientationTrackingCost.h                                *
 * -------------------------------------------------------------------------- *
 * Copyright (c) 2019 Stanford University and the Authors                     *
 *                                                                            *
 * Author(s): Nicholas Bianco                                                 *
 *                                                                            *
 * Licensed under the Apache License, Version 2.0 (the "License"); you may    *
 * not use this file except in compliance with the License. You may obtain a  *
 * copy of the License at http://www.apache.org/licenses/LICENSE-2.0          *
 *                                                                            *
 * Unless required by applicable law or agreed to in writing, software        *
 * distributed under the License is distributed on an "AS IS" BASIS,          *
 * WITHOUT WARRANTIES OR CONDITIONS OF ANY KIND, either express or implied.   *
 * See the License for the specific language governing permissions and        *
 * limitations under the License.                                             *
 * -------------------------------------------------------------------------- */

#include "MocoOrientationTrackingCost.h"

#include <algorithm>
#include "../MocoUtilities.h"
#include <OpenSim/Simulation/StatesTrajectory.h>
#include <OpenSim/Simulation/Model/Model.h>
#include <OpenSim/Simulation/Model/Frame.h>
#include <OpenSim/Common/TimeSeriesTable.h>

using namespace OpenSim;

void MocoOrientationTrackingCost::initializeOnModelImpl(const Model& model) 
        const {
    // Get the reference data.
    TimeSeriesTable_<Rotation> rotationTable;
    std::vector<std::string> pathsToUse;
    if (m_rotation_table.getNumColumns() != 0 ||   // rotation table or rotation
            get_rotation_reference_file() != "") { // reference file provided
        TimeSeriesTable_<Rotation> rotationTableToUse;
        if (get_rotation_reference_file() != "") { // rotation reference file
            // Should not be able to supply any two simultaneously.
            assert(get_states_reference_file() == "");
            assert(m_states_table.getNumColumns() == 0);
            assert(m_rotation_table.getNumColumns() == 0);
            rotationTableToUse = readTableFromFile<Rotation>(
                get_rotation_reference_file());

        } else { // rotation table
            // Should not be able to supply any two simultaneously.
            assert(get_states_reference_file() == "");
            assert(m_states_table.getNumColumns() == 0);
            assert(get_rotation_reference_file() == "");
            rotationTableToUse = m_rotation_table;
        }

        // If the frame_paths property is empty, use all frame paths specified
        // in the table's column labels. Otherwise, select only the columns 
        // from the tabel that correspond with paths in frame_paths.
        if (!getProperty_frame_paths().empty()) {
            pathsToUse = rotationTableToUse.getColumnLabels();
            rotationTable = rotationTableToUse;
        } else {
            rotationTable = TimeSeriesTable_<Rotation>(
                rotationTableToUse.getIndependentColumn());
            const auto& labels = rotationTableToUse.getColumnLabels();
            for (int i = 0; i < getProperty_frame_paths().size(); ++i) {
                const auto& path = get_frame_paths(i);
                OPENSIM_THROW_IF_FRMOBJ(
                    std::find(labels.begin(), labels.end(), path) == 
                        labels.end(),
                    Exception,
                    format("Expected frame_paths to match at least one of the "
                        "column labels in the rotation reference, but frame "
                        "path '%s' not found in the reference labels.", path));
                pathsToUse.push_back(path);
                rotationTable.appendColumn(path,
                    rotationTableToUse.getDependentColumn(path));
            }
        }
        
    } else { // states reference file or states reference provided
        TimeSeriesTable statesTableToUse;
        if (get_states_reference_file() != "") { // states reference file
            // Should not be able to supply any two simultaneously.
            assert(m_states_table.getNumColumns() == 0);
            assert(get_rotation_reference_file() == "");
            assert(m_rotation_table.getNumColumns() == 0);
            statesTableToUse = readTableFromFile<double>(
                    get_states_reference_file());

        } else if (m_states_table.getNumColumns() != 0) { // states table
            // Should not be able to supply any two simultaneously.
            assert(get_states_reference_file() == "");
            assert(get_rotation_reference_file() == "");
            assert(m_rotation_table.getNumColumns() == 0);
            statesTableToUse = m_states_table;

        } else {
            OPENSIM_THROW_FRMOBJ(Exception,
                "Expected user to either provide a reference "
                "file or to programmatically provide a reference table, but "
                "the user supplied neither.");
        }

        // Check that the reference state names match the model state names.
        auto modelStateNames = model.getStateVariableNames();
        auto tableStateNames = statesTableToUse.getColumnLabels();
        for (int i = 0; i < modelStateNames.getSize(); ++i) {
            const auto& name = modelStateNames[i];
            OPENSIM_THROW_IF_FRMOBJ(std::count(tableStateNames.begin(), 
                    tableStateNames.end(), name) == 0, 
                Exception, format("Expected the reference state names to match "
                    "the model state names, but reference state %s not found "
                    "in the model.", name));
        }

        // Create the StatesTrajectory.
        Storage sto = convertTableToStorage(statesTableToUse);
        auto statesTraj = StatesTrajectory::createFromStatesStorage(model, sto);

        // Use all paths provided in frame_paths.
        OPENSIM_THROW_IF_FRMOBJ(getProperty_frame_paths().empty(), Exception, 
            "Expected paths in the frame_paths property, but none were found.");
        for (int i = 0; i < getProperty_frame_paths().size(); ++i) {
            pathsToUse.push_back(get_frame_paths(i));
        }

        // Use the StatesTrajectory to create the table of rotation data to
        // be used in the cost.
        for (auto state : statesTraj) {
            // This realization ignores any SimTK::Motions prescribed in the
            // model.
            model.realizePosition(state);
            std::vector<Rotation> rotations;
            for (const auto& path : pathsToUse) {
                Rotation rotation =
                    model.getComponent<Frame>(path).getRotationInGround(state);
                rotations.push_back(rotation);
            }
            rotationTable.appendRow(state.getTime(), rotations);
        }
        rotationTable.setColumnLabels(pathsToUse);
    }

    // Cache the model frames and rotation weights based on the order of the 
    // rotation table.
<<<<<<< HEAD
    for (int i = 0; i < (int) pathsToUse.size(); ++i) {
=======
    for (int i = 0; i < (int)pathsToUse.size(); ++i) {
>>>>>>> 2ee84dae
        const auto& path = pathsToUse[i];
        const auto& frame = model.getComponent<Frame>(path);
        m_model_frames.emplace_back(&frame);

        double weight = 1.0;
        if (get_rotation_weights().contains(path)) {
            weight = get_rotation_weights().get(path).getWeight();
        }
        m_rotation_weights.push_back(weight);
    }

    // Create a new scalar-valued TimeSeriesTable using the time index from the
    // rotation table argument. We'll populate this table with the rotation
    // values we need when calculating the integral tracking cost, namely a 
    // quaternion representation of the rotations.
    TimeSeriesTable flatTable(rotationTable.getIndependentColumn());

    // This matrix has the input table number of columns times four to hold all
    // four quaternion elements per rotation.
    SimTK::Matrix mat((int)rotationTable.getNumRows(), 
                    4*(int)rotationTable.getNumColumns());
    // Column labels are necessary for creating the GCVSplineSet from the table,
    // so we'll label each column using the frame path and the quaternion
    // element (e.g. "<frame-path>/quaternion_e0" for the first quaternion
    // element).
    std::vector<std::string> colLabels;
<<<<<<< HEAD
    for (int irow = 0; irow < (int) rotationTable.getNumRows(); ++irow) {
=======
    for (int irow = 0; irow < (int)rotationTable.getNumRows(); ++irow) {
>>>>>>> 2ee84dae
        const auto row = rotationTable.getRowAtIndex(irow);

        // Get quaternion elements from rotations.
        int icol = 0;
        for (int ielt = 0; ielt < row.size(); ++ielt) {
            const auto& label = rotationTable.getColumnLabel(ielt);
            const auto& R = row[ielt];
            auto e = R.convertRotationToQuaternion();
            for (int ie = 0; ie < e.size(); ++ie) {
                mat.updElt(irow, icol++) = e[ie];
                if (!irow) {
                    colLabels.push_back(format("%s/quaternion_e%i", label, ie));
                }
            }
        }
    }
    flatTable.updMatrix() = mat;
    flatTable.setColumnLabels(colLabels);

    m_ref_splines = GCVSplineSet(flatTable);
}

void MocoOrientationTrackingCost::calcIntegralCostImpl(const SimTK::State& state,
        double& integrand) const {
    const auto& time = state.getTime();
    getModel().realizePosition(state);
    SimTK::Vector timeVec(1, time);

    // Rotation frame symbols: 
    //  G - ground
    //  D - data (reference)
    //  M - model
    integrand = 0;
    for (int iframe = 0; iframe < (int)m_model_frames.size(); ++iframe) {
        const auto& R_GM =
            m_model_frames[iframe]->getRotationInGround(state);

        // Construct a new quaternion object from the splined quaternion data.
        // This constructor normalizes the provided values to ensure that a 
        // valid unit quaternion is created. Other approaches, such as the 
        // Slerp algorithm (https://en.wikipedia.org/wiki/Slerp) may also be
        // valid. However, ensuring that the normalization step is included
        // seems to be sufficient for the purposes of this cost. 
        // https://keithmaggio.wordpress.com/2011/02/15/math-magician-lerp-slerp-and-nlerp/
        const SimTK::Quaternion e(
            m_ref_splines[4*iframe].calcValue(timeVec),
            m_ref_splines[4*iframe + 1].calcValue(timeVec),
            m_ref_splines[4*iframe + 2].calcValue(timeVec),
            m_ref_splines[4*iframe + 3].calcValue(timeVec));
        // Construct a Rotation object from which we'll calcuation an angle-axis 
        // representation of the current orientation error.
        const Rotation R_GD(e);
        const Rotation R_MD = ~R_GM*R_GD;
        const SimTK::Vec4 aa_MD = R_MD.convertRotationToAngleAxis();
        
        // Add this frame's rotation error to the integrand.
        const double& weight = m_rotation_weights[iframe];
        integrand += weight * SimTK::square(aa_MD[0]);
    }
}
<|MERGE_RESOLUTION|>--- conflicted
+++ resolved
@@ -142,11 +142,7 @@
 
     // Cache the model frames and rotation weights based on the order of the 
     // rotation table.
-<<<<<<< HEAD
-    for (int i = 0; i < (int) pathsToUse.size(); ++i) {
-=======
     for (int i = 0; i < (int)pathsToUse.size(); ++i) {
->>>>>>> 2ee84dae
         const auto& path = pathsToUse[i];
         const auto& frame = model.getComponent<Frame>(path);
         m_model_frames.emplace_back(&frame);
@@ -173,11 +169,7 @@
     // element (e.g. "<frame-path>/quaternion_e0" for the first quaternion
     // element).
     std::vector<std::string> colLabels;
-<<<<<<< HEAD
-    for (int irow = 0; irow < (int) rotationTable.getNumRows(); ++irow) {
-=======
     for (int irow = 0; irow < (int)rotationTable.getNumRows(); ++irow) {
->>>>>>> 2ee84dae
         const auto row = rotationTable.getRowAtIndex(irow);
 
         // Get quaternion elements from rotations.
