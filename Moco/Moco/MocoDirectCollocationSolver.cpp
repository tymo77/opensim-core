/* -------------------------------------------------------------------------- *
 * OpenSim Moco: MocoDirectCollocationSolver.cpp                              *
 * -------------------------------------------------------------------------- *
 * Copyright (c) 2019 Stanford University and the Authors                     *
 *                                                                            *
 * Author(s): Christopher Dembia                                              *
 *                                                                            *
 * Licensed under the Apache License, Version 2.0 (the "License"); you may    *
 * not use this file except in compliance with the License. You may obtain a  *
 * copy of the License at http://www.apache.org/licenses/LICENSE-2.0          *
 *                                                                            *
 * Unless required by applicable law or agreed to in writing, software        *
 * distributed under the License is distributed on an "AS IS" BASIS,          *
 * WITHOUT WARRANTIES OR CONDITIONS OF ANY KIND, either express or implied.   *
 * See the License for the specific language governing permissions and        *
 * limitations under the License.                                             *
 * -------------------------------------------------------------------------- */

#include "MocoDirectCollocationSolver.h"

using namespace OpenSim;

void MocoDirectCollocationSolver::constructProperties() {
    constructProperty_num_mesh_points(100);
    constructProperty_mesh();
    constructProperty_verbosity(2);
    constructProperty_transcription_scheme("hermite-simpson");
    constructProperty_interpolate_control_midpoints(true);
    constructProperty_enforce_constraint_derivatives(true);
    constructProperty_dynamics_mode("explicit");
    constructProperty_optim_solver("ipopt");
    constructProperty_optim_max_iterations(-1);
    constructProperty_optim_convergence_tolerance(-1);
    constructProperty_optim_constraint_tolerance(-1);
    constructProperty_optim_hessian_approximation("limited-memory");
    constructProperty_optim_ipopt_print_level(-1);
    constructProperty_guess_file("");
    constructProperty_velocity_correction_bounds({-0.1, 0.1});
    constructProperty_minimize_lagrange_multipliers(false);
    constructProperty_lagrange_multiplier_weight(1.0);
<<<<<<< HEAD
    constructProperty_interpolate_control_midpoints(true);
=======
}

void MocoDirectCollocationSolver::setMesh(const std::vector<double>& mesh) {
    for (int i = 0; i < (int)mesh.size(); ++i) { set_mesh(i, mesh[i]); }
>>>>>>> 2966d3c1
}<|MERGE_RESOLUTION|>--- conflicted
+++ resolved
@@ -38,12 +38,8 @@
     constructProperty_velocity_correction_bounds({-0.1, 0.1});
     constructProperty_minimize_lagrange_multipliers(false);
     constructProperty_lagrange_multiplier_weight(1.0);
-<<<<<<< HEAD
-    constructProperty_interpolate_control_midpoints(true);
-=======
 }
 
 void MocoDirectCollocationSolver::setMesh(const std::vector<double>& mesh) {
     for (int i = 0; i < (int)mesh.size(); ++i) { set_mesh(i, mesh[i]); }
->>>>>>> 2966d3c1
 }