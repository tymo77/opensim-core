--- conflicted
+++ resolved
@@ -91,11 +91,7 @@
         }
     }
     TimeSeriesTable table0(time, data, labels);
-<<<<<<< HEAD
-    OpenSim::DataAdapter::InputTables tables = {{"table", &table0}};
-=======
     DataAdapter::InputTables tables = {{"table", &table0}};
->>>>>>> e385c1eb
     FileAdapter::writeFile(tables, filepath);
 }
 
