--- conflicted
+++ resolved
@@ -24,13 +24,10 @@
   - The previous behavior would mean that `Controller::setEnabled(true); return Controller::isEnabled();` could return `false`
 - When building from source, CMake now outputs more detailed information about dependencies.
 - The new Matlab examplePointMass.m shows how to build and simulate a point-mass model.
-<<<<<<< HEAD
-- For PrescribedController, the controls_file column labels can now be absolute paths to actuators (previously, the column labels were required to be actuator names).
-=======
 - Fix OpenSense calibration algorithm to handle models facing an arbitrary direction. The calibration algorithm now aligns one axis of the provided Orientation Sensor data with the x-axis of the base segment (e.g. pelvis) of the model in default pose.
 - For PrescribedController, the controls_file column labels can now be absolute paths to actuators (previously, the column labels were required to be actuator names).
 - Fixed a critical bug in Induced Accelerations Analysis which prevents analysis to run when external forces are present ([PR #2847](https://github.com/opensim-org/opensim-core/pull/2808)).
->>>>>>> 3ac78bc6
+- For PrescribedController, the controls_file column labels can now be absolute paths to actuators (previously, the column labels were required to be actuator names).
 
 v4.1
 ====
