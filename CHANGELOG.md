<<<<<<< HEAD
- 2019-12-12: Added MocoFrameDistanceConstraint.
=======
- 2019-12-11: Add MocoOutputGoal, allowing any scalar model output to be used as
              as a goal.
>>>>>>> 7bdd4e05

- 2019-12-11: ActivationCoordinateActuator now provides default activation 
              bounds equal to its control bounds.
              
- 2019-12-11: Add ModOpFiberDampingDFG to set the fiber damping for all
              DeGrooteFregly2016Muscles in a model.

- 2019-12-10: Add an example for MocoInverse in MATLAB, Python, and C++.

- 2019-12-10: Update the Simbody dependency to version 3.7.

- 2019-12-09: MocoTrajectory::isCompatible() gives more details when provided 
              with an incompatible problem.

- 2019-12-08: Include support for OpenSim's C3DFileAdapter.

- 2019-12-04: Updated the version of OpenSim used by Moco. As a result, we
              removed the utility readTableFromFile(). Use the TimeSeriesTable 
              constructor instead, which accepts a filename.
              
- 2019-12-04: Removed support for approximating GeometryPaths with a generic 
              function.

- 2019-12-02: Fixed multiple examples by updating "cost" to "goal", and other 
              such changes. Fixed exampleMocoTrack by ignoring tendon 
              compliance.

- 2019-12-02: Add a MATLAB MocoTrajectory plotting utility, 
              osimMocoTrajectoryReport.m. This has the same functionality as 
              report.py in Moco's python package.

- 2019-11-28: Brian Umberger contributed a Matlab version of example2DWalking,
              which contains a 2-D prediction of walking.

- 2019-11-26: Consistently refer to MocoTrajectories as "trajectory" instead of
              "iterate".

- 2019-11-25: Update SmoothSphereHalfSpaceForce to visualize contact forces in
              the Simbody visualizer (not the OpenSim GUI).

- 2019-11-22: Introduce TabOpUseAbsoluteStateNames to convert column labels  
              from IK solutions pre-4.0 states files to use new-style column 
              labels. 

- 2019-11-20: Added MocoAngularVelocityTrackingGoal and 
              MocoAccelerationTrackingGoal in anticipation of supporting 
              applications using IMU data in the future.
              
- 2019-11-18: Updates to report.py linewidth and legend formatting. 

- 2019-11-18: Exporting controls to TimeSeriesTable via 
              MocoTrajectory::exportToControlsTable().

- 2019-11-18: Utility createPeriodicTrajectory() now properly handles 
              antisymmetric coordinate position, speed, and actuator 
              variables.    
              
- 2019-11-18: Add a "Getting started" page to the User Guide.

- 2019-11-09: Improve the reliability of building the Ipopt dependency by using
              more stable servers for downloading Metis and MUMPS.

- 2019-11-05: Updated the documentation to contain a list of all examples.

- 2019-10-30: ModelFactory::replaceMusclesWithPathActuators() now adds the
              PathActuators to the Model's ForceSet, and the connectee names
              for PathPoints are now valid.

- 2019-10-30: Solvers print the date and time before and after solving a 
              problem.

- 2019-10-27: DeGrooteFregly2016Muscle::replaceMuscles() now carries over the
              appliesForce property. This affects 
              ModOpReplaceMusclesWithDeGrooteFregly2016 as well.

- 2019-10-19: configureMoco.m adds Moco's Matlab Utilities directory
              to the Matlab path, and removes any detected OpenSense beta
              installations from Matlab.

- 2019-10-18: MocoInverse has separate properties for constraint and convergence
              tolerances.

- 2019-10-16: Fix a bug in ModOpscaleMaxIsometricForce, where the scale factor
              was not used properly.

- 2019-10-12: Add GetMocoVersion(), GetMocoVersionAndDate() to provide the 
              git commit hash and commit date. The opensim-moco command-line
              tool now has a --version flag to print the Moco version.
              
- 2019-10-04: MocoControlGoal weights can be specified via regular expression
              patterns.

- 2019-10-04: report.py can plot normalized tendon force states. Users can 
              provide a MocoStudy file instead of a Model file, and users can
              specify the name of the report output file.
              
- 2019-09-29: Remove INDYGO and GlobalStaticOptimization from Moco.

- 2019-09-28: exampleSlidingMassAdvanced.cpp and exampleMocoCustomEffortGoal
              show how to create a custom goal class.

- 2019-09-23: MocoControlGoal has properties "exponent" and
              "divide_by_displacement". 

- 2019-09-05: MocoAverageSpeedGoal was added.

- 2019-08-29: Users now interface with num_mesh_intervals instead of
              num_mesh_points when setting times to sample.

- 2019-08-20: Periodicity of the states and/or controls can now be enforced with
              a negated MocoPeriodicityGoalPair added via addNegatedStatePair or
              addNegatedControlPair respectively.

- 2019-07-18: Periodicity of the states and/or controls can be enforced with
              MocoPeriodicityGoals that impose equality of the initial and final
              state/control values.

- 2019-07-18: Three new methods for MocoTrajectory are now available to compute
              missing states trajectory data given existing data. For example,
              you may now use a guess generated for explicit dynamics in implicit
              dynamics by calling generateAccelerationsFromSpeeds() on the guess
              before passing it to the solver.

- 2019-07-15: MocoGoals can be enforced either as objective terms or as endpoint
              constraints. Applying a MocoGoal as an endpoint constraint is
              supported by MocoCasADiSolver (not MocoTropterSolver).

- 2019-07-09: Cost terms can now depend on initial states/controls, not just
              final states/controls. Endpoint and integral costs are combined: a
              single cost can depend on both an integral and initial/final
              states/controls. This change is necessary to support costs like
              metabolic cost of transport, which depends on both the integral of
              metabolic rate and the difference between final and initial states
              (for distance traveled).
<|MERGE_RESOLUTION|>--- conflicted
+++ resolved
@@ -1,9 +1,7 @@
-<<<<<<< HEAD
 - 2019-12-12: Added MocoFrameDistanceConstraint.
-=======
+
 - 2019-12-11: Add MocoOutputGoal, allowing any scalar model output to be used as
               as a goal.
->>>>>>> 7bdd4e05
 
 - 2019-12-11: ActivationCoordinateActuator now provides default activation 
               bounds equal to its control bounds.
