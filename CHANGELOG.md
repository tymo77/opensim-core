--- conflicted
+++ resolved
@@ -1,8 +1,3 @@
-<<<<<<< HEAD
-- 2019-10-04: MocoControlGoal weights can be specified via regular expression
-              patterns.
-
-=======
 - 2019-10-16: Fix a bug in ModOpscaleMaxIsometricForce, where the scale factor
               was not used properly.
 
@@ -10,7 +5,9 @@
               git commit hash and commit date. The opensim-moco command-line
               tool now has a --version flag to print the Moco version.
               
->>>>>>> 9e0b3a1d
+- 2019-10-04: MocoControlGoal weights can be specified via regular expression
+              patterns.
+
 - 2019-10-04: report.py can plot normalized tendon force states. Users can 
               provide a MocoStudy file instead of a Model file, and users can
               specify the name of the report output file.
