<<<<<<< HEAD
- 2019-12-02: Added MocoMinimumDistanceConstraint.
=======
- 2019-12-11: ActivationCoordinateActuator now provides default activation 
              bounds equal to its control bounds.
              
- 2019-12-11: Add ModOpFiberDampingDFG to set the fiber damping for all
              DeGrooteFregly2016Muscles in a model.

- 2019-12-10: Add an example for MocoInverse in MATLAB, Python, and C++.

- 2019-12-10: Update the Simbody dependency to version 3.7.

- 2019-12-08: Include support for OpenSim's C3DFileAdapter.

- 2019-12-04: Updated the version of OpenSim used by Moco. As a result, we
              removed the utility readTableFromFile(). Use the TimeSeriesTable 
              constructor instead, which accepts a filename.
              
- 2019-12-04: Removed support for approximating GeometryPaths with a generic 
              function.

- 2019-12-02: Fixed multiple examples by updating "cost" to "goal", and other 
              such changes. Fixed exampleMocoTrack by ignoring tendon 
              compliance.

- 2019-12-02: Add a MATLAB MocoTrajectory plotting utility, 
              osimMocoTrajectoryReport.m. This has the same functionality as 
              report.py in Moco's python package.

- 2019-11-28: Brian Umberger contributed a Matlab version of example2DWalking,
              which contains a 2-D prediction of walking.

- 2019-11-26: Consistently refer to MocoTrajectories as "trajectory" instead of
              "iterate".
>>>>>>> 08e66bdf

- 2019-11-25: Update SmoothSphereHalfSpaceForce to visualize contact forces in
              the Simbody visualizer (not the OpenSim GUI). 

<<<<<<< HEAD
- 2019-11-20: Added MocoAngularVelocityTrackingGoal and 
              MocoAccelerationTrackingGoal in anticipation of supporting 
              applications using IMU data in the future.
              
- 2019-11-18: Updates to report.py linewidth and legend formatting. 

- 2019-11-18: Added support for automatic activation bounds for 
              ActivationCoordinateActuator.
=======
- 2019-11-22: Introduce TabOpUseAbsoluteStateNames to convert column labels
              from IK solutions pre-4.0 states files to use new-style column
              labels.

- 2019-11-20: Added MocoAngularVelocityTrackingGoal and 
              MocoAccelerationTrackingGoal in anticipation of supporting 
              applications using IMU data in the future.

- 2019-11-18: Updates to report.py linewidth and legend formatting. 
>>>>>>> 08e66bdf

- 2019-11-18: Exporting controls to TimeSeriesTable via 
              MocoTrajectory::exportToControlsTable().

- 2019-11-18: Utility createPeriodicTrajectory() now properly handles 
              antisymmetric coordinate position, speed, and actuator 
              variables.    
              
- 2019-11-18: Add a "Getting started" page to the User Guide.

- 2019-11-09: Improve the reliability of building the Ipopt dependency by using
              more stable servers for downloading Metis and MUMPS.

- 2019-11-05: Updated the documentation to contain a list of all examples.

- 2019-10-30: ModelFactory::replaceMusclesWithPathActuators() now adds the
              PathActuators to the Model's ForceSet, and the connectee names
              for PathPoints are now valid.

- 2019-10-30: Solvers print the date and time before and after solving a 
              problem.

- 2019-10-27: DeGrooteFregly2016Muscle::replaceMuscles() now carries over the
              appliesForce property. This affects 
              ModOpReplaceMusclesWithDeGrooteFregly2016 as well.

- 2019-10-19: configureMoco.m adds Moco's Matlab Utilities directory
              to the Matlab path, and removes any detected OpenSense beta
              installations from Matlab.

- 2019-10-18: MocoInverse has separate properties for constraint and convergence
              tolerances.

- 2019-10-16: Fix a bug in ModOpscaleMaxIsometricForce, where the scale factor
              was not used properly.

- 2019-10-12: Add GetMocoVersion(), GetMocoVersionAndDate() to provide the 
              git commit hash and commit date. The opensim-moco command-line
              tool now has a --version flag to print the Moco version.
              
- 2019-10-04: MocoControlGoal weights can be specified via regular expression
              patterns.

- 2019-10-04: report.py can plot normalized tendon force states. Users can 
              provide a MocoStudy file instead of a Model file, and users can
              specify the name of the report output file.
              
- 2019-09-29: Remove INDYGO and GlobalStaticOptimization from Moco.

- 2019-09-28: exampleSlidingMassAdvanced.cpp and exampleMocoCustomEffortGoal
              show how to create a custom goal class.

- 2019-09-23: MocoControlGoal has properties "exponent" and
              "divide_by_displacement". 

- 2019-09-05: MocoAverageSpeedGoal was added.

- 2019-08-29: Users now interface with num_mesh_intervals instead of
              num_mesh_points when setting times to sample.

- 2019-08-20: Periodicity of the states and/or controls can now be enforced with
              a negated MocoPeriodicityGoalPair added via addNegatedStatePair or
              addNegatedControlPair respectively.

- 2019-07-18: Periodicity of the states and/or controls can be enforced with
              MocoPeriodicityGoals that impose equality of the initial and final
              state/control values.

- 2019-07-18: Three new methods for MocoTrajectory are now available to compute
              missing states trajectory data given existing data. For example,
              you may now use a guess generated for explicit dynamics in implicit
              dynamics by calling generateAccelerationsFromSpeeds() on the guess
              before passing it to the solver.

- 2019-07-15: MocoGoals can be enforced either as objective terms or as endpoint
              constraints. Applying a MocoGoal as an endpoint constraint is
              supported by MocoCasADiSolver (not MocoTropterSolver).

- 2019-07-09: Cost terms can now depend on initial states/controls, not just
              final states/controls. Endpoint and integral costs are combined: a
              single cost can depend on both an integral and initial/final
              states/controls. This change is necessary to support costs like
              metabolic cost of transport, which depends on both the integral of
              metabolic rate and the difference between final and initial states
              (for distance traveled).
<|MERGE_RESOLUTION|>--- conflicted
+++ resolved
@@ -1,6 +1,3 @@
-<<<<<<< HEAD
-- 2019-12-02: Added MocoMinimumDistanceConstraint.
-=======
 - 2019-12-11: ActivationCoordinateActuator now provides default activation 
               bounds equal to its control bounds.
               
@@ -28,17 +25,17 @@
               osimMocoTrajectoryReport.m. This has the same functionality as 
               report.py in Moco's python package.
 
+- 2019-12-02: Added MocoMinimumDistanceConstraint.
+
 - 2019-11-28: Brian Umberger contributed a Matlab version of example2DWalking,
               which contains a 2-D prediction of walking.
 
 - 2019-11-26: Consistently refer to MocoTrajectories as "trajectory" instead of
               "iterate".
->>>>>>> 08e66bdf
 
 - 2019-11-25: Update SmoothSphereHalfSpaceForce to visualize contact forces in
               the Simbody visualizer (not the OpenSim GUI). 
 
-<<<<<<< HEAD
 - 2019-11-20: Added MocoAngularVelocityTrackingGoal and 
               MocoAccelerationTrackingGoal in anticipation of supporting 
               applications using IMU data in the future.
@@ -47,17 +44,6 @@
 
 - 2019-11-18: Added support for automatic activation bounds for 
               ActivationCoordinateActuator.
-=======
-- 2019-11-22: Introduce TabOpUseAbsoluteStateNames to convert column labels
-              from IK solutions pre-4.0 states files to use new-style column
-              labels.
-
-- 2019-11-20: Added MocoAngularVelocityTrackingGoal and 
-              MocoAccelerationTrackingGoal in anticipation of supporting 
-              applications using IMU data in the future.
-
-- 2019-11-18: Updates to report.py linewidth and legend formatting. 
->>>>>>> 08e66bdf
 
 - 2019-11-18: Exporting controls to TimeSeriesTable via 
               MocoTrajectory::exportToControlsTable().
