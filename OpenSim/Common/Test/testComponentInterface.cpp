--- conflicted
+++ resolved
@@ -288,17 +288,10 @@
 	}
 
     void computeStateVariableDerivatives(const SimTK::State& state) const override {
-<<<<<<< HEAD
-        setStateVariableDerivative(state, "fiberLength", 2.0);
-        setStateVariableDerivative(state, "activation", 3.0 * state.getTime());
-		setStateVariableDerivative(state, "hiddenStateVar", 
-			                              exp(-0.5 * state.getTime()));
-=======
         setStateVariableDerivativeValue(state, "fiberLength", 2.0);
         setStateVariableDerivativeValue(state, "activation", 3.0 * state.getTime());
         setStateVariableDerivativeValue(state, "hiddenStateVar", 
                                           exp(-0.5 * state.getTime()));
->>>>>>> f8b33f1e
     }
 
 private:
