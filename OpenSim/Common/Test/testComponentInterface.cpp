/* -------------------------------------------------------------------------- *
 *                OpenSim:  testComponentInterface.cpp                        *
 * -------------------------------------------------------------------------- *
 * The OpenSim API is a toolkit for musculoskeletal modeling and simulation.  *
 * See http://opensim.stanford.edu and the NOTICE file for more information.  *
 * OpenSim is developed at Stanford University and supported by the US        *
 * National Institutes of Health (U54 GM072970, R24 HD065690) and by DARPA    *
 * through the Warrior Web program.                                           *
 *                                                                            *
 * Copyright (c) 2005-2014 Stanford University and the Authors                *
 * Author(s): Ajay Seth                                                       *
 *                                                                            *
 * Licensed under the Apache License, Version 2.0 (the "License"); you may    *
 * not use this file except in compliance with the License. You may obtain a  *
 * copy of the License at http://www.apache.org/licenses/LICENSE-2.0.         *
 *                                                                            *
 * Unless required by applicable law or agreed to in writing, software        *
 * distributed under the License is distributed on an "AS IS" BASIS,          *
 * WITHOUT WARRANTIES OR CONDITIONS OF ANY KIND, either express or implied.   *
 * See the License for the specific language governing permissions and        *
 * limitations under the License.                                             *
 * -------------------------------------------------------------------------- */
#include <OpenSim/Auxiliary/auxiliaryTestFunctions.h>
#include <OpenSim/Common/Component.h>

using namespace OpenSim;
using namespace std;
using namespace SimTK;

class Foo;
class Bar;


class TheWorld : public Component {
    OpenSim_DECLARE_CONCRETE_OBJECT(TheWorld, Component);
public:
//=============================================================================
// PROPERTIES
//=============================================================================
    OpenSim_DECLARE_LIST_PROPERTY(components, Component, 
        "List of internal components");

    TheWorld() : Component() {
        // Constructing own properties, connectors, inputs or connectors? Must invoke!
        constructInfrastructure();
    }

    TheWorld(const std::string& fileName, bool updFromXMLNode = false)
        : Component(fileName, updFromXMLNode) {
        // have to construct this Component's properties so that deserialization from
        // XML has a place to go.
        constructInfrastructure();
        // Propogate XML file values to properties 
        updateFromXMLDocument();
        // add components listed as properties as sub components.
        finalizeFromProperties();
    }

    void add(Component* comp) {
        // add it the property list of components that owns and serializes them
        updProperty_components().adoptAndAppendValue(comp);
    }

    // Top level connection method for all encompassing Component
    void connect() { Super::connect(*this); }
    void buildUpSystem(MultibodySystem& system) { addToSystem(system); }

    const SimbodyMatterSubsystem& getMatterSubsystem() const { return *matter; }
    SimbodyMatterSubsystem& updMatterSubsystem() const { return *matter; }

    const GeneralForceSubsystem& getForceSubsystem() const { return *forces; }
    GeneralForceSubsystem& updForceSubsystem() const { return *forces; }

protected:
    // Component interface implementation
    void extendFinalizeFromProperties() override {
        Super::extendFinalizeFromProperties();
        // Mark components listed in properties as subcomponents
        for (int i = 0; i < getProperty_components().size(); ++i){
            addComponent(&upd_components(i));
        }
    }
    
    void extendAddToSystem(MultibodySystem& system) const override {
        if (system.hasMatterSubsystem()){
            matter = system.updMatterSubsystem();
        }
        else{
            SimbodyMatterSubsystem* old_matter = matter.release();
            delete old_matter;
            matter = new SimbodyMatterSubsystem(system);

            GeneralForceSubsystem* old_forces = forces.release();
            delete old_forces;
            forces = new GeneralForceSubsystem(system);

            SimTK::Force::UniformGravity gravity(*forces, *matter, Vec3(0, -9.816, 0));
            fix = gravity.getForceIndex();

            system.updMatterSubsystem().setShowDefaultGeometry(true);
        }
    }

private:
    void constructProperties() override {
        constructProperty_components();
    }

private:
    // Keep track of pointers to the underlying computational subsystems. 
    mutable ReferencePtr<SimbodyMatterSubsystem> matter;
    mutable ReferencePtr<GeneralForceSubsystem> forces;

    // keep track of the force added by the component
    mutable ForceIndex fix;

}; // end of TheWorld


class Foo : public Component {
    OpenSim_DECLARE_CONCRETE_OBJECT(Foo, Component);
public:
//=============================================================================
// PROPERTIES
//=============================================================================
    OpenSim_DECLARE_PROPERTY(mass, double, "mass (kg)");
    OpenSim_DECLARE_LIST_PROPERTY_SIZE(inertia, double, 6,
        "inertia {Ixx, Iyy, Izz, Ixy, Ixz, Iyz}");

    Foo() : Component() {
        constructInfrastructure();
        m_ctr = 0;
        m_mutableCtr = 0;
    }

    double getSomething(const SimTK::State& state) const {
        const_cast<Foo *>(this)->m_ctr++;
        m_mutableCtr++;

        return state.getTime();
    }

    SimTK::Vec3 calcSomething(const SimTK::State& state) const {
        const_cast<Foo *>(this)->m_ctr++;
        m_mutableCtr++;

        double t = state.getTime();
        return SimTK::Vec3(t, t*t, sqrt(t));
    }

    SimTK::SpatialVec calcSpatialAcc(const SimTK::State& state) const {
        const_cast<Foo *>(this)->m_ctr++;
        m_mutableCtr++;

        return getSystem().getMatterSubsystem().getMobilizedBody(bindex)
            .getBodyAcceleration(state);
    }

protected:
<<<<<<< HEAD
	/** Component Interface */
    void connect(Component& root) override {
        Super::connect(root);
		// do any internal wiring
		world = dynamic_cast<TheWorld*>(&root);
	}
=======
    /** Component Interface */
    void extendConnect(Component& root) override {
        Super::extendConnect(root);
        // do any internal wiring
        world = dynamic_cast<TheWorld*>(&root);
    }
>>>>>>> cd131323

    void extendAddToSystem(MultibodySystem &system) const override {
        Super::extendAddToSystem(system);

        SimbodyMatterSubsystem& matter = system.updMatterSubsystem();

        Vec3 mInB(0.0, 1.0, 0);
        Vec3 mInP(0, 0, 0);

        SimTK::Body::Rigid bone(
            MassProperties(1, Vec3(0), Inertia::brick(0.5, 1, 0.5)));

        // Thigh connected by hip
        MobilizedBody::Pin b1ToGround(matter.updGround(), SimTK::Transform(mInP),
            bone, SimTK::Transform(mInB));

        //Pin knee connects shank
        MobilizedBody::Pin b1ToB2(b1ToGround, SimTK::Transform(mInP),
            bone, SimTK::Transform(mInB));

        bindex = b1ToB2.getMobilizedBodyIndex();
    }

private:
    int m_ctr;
    mutable int m_mutableCtr;

    void constructProperties() override {
        constructProperty_mass(1.0);
        Array<double> inertia(0.001, 6);
        inertia[0] = inertia[1] = inertia[2] = 0.1;
        constructProperty_inertia(inertia);
    }

    void constructInputs() override {
        constructInput<double>("input1", SimTK::Stage::Model);
        constructInput<Vector>("AnglesIn", SimTK::Stage::Model);

        constructInput<double>("fiberLength", SimTK::Stage::Model);
        constructInput<double>("activation", SimTK::Stage::Model);
    }

    void constructOutputs() override {
        constructOutput<double>("Output1", &Foo::getSomething,
                SimTK::Stage::Time);

        constructOutput<SimTK::Vec3>("Output2", &Foo::calcSomething,
                SimTK::Stage::Time);

        double a = 10;
        constructOutput<Vector>("Qs",
            std::bind([=](const SimTK::State& s)->Vector{return s.getQ(); }, std::placeholders::_1),
            SimTK::Stage::Position);

        constructOutput<SpatialVec>("BodyAcc",
            std::bind(&Foo::calcSpatialAcc, this, std::placeholders::_1),
            SimTK::Stage::Velocity);
    }

    // Keep indices and reference to the world
    mutable MobilizedBodyIndex bindex;
    ReferencePtr<TheWorld> world;

    
}; // End of class Foo

class Bar : public Component {
    OpenSim_DECLARE_CONCRETE_OBJECT(Bar, Component);
public:
    Bar() : Component() { constructInfrastructure(); }

    double getPotentialEnergy(const SimTK::State& state) const {
        const GeneralForceSubsystem& forces = world->getForceSubsystem();
        const Force& force = forces.getForce(fix);
        const Force::TwoPointLinearSpring& spring = 
            Force::TwoPointLinearSpring::downcast(force);
    
        return spring.calcPotentialEnergyContribution(state);
    }

protected:
<<<<<<< HEAD
	/** Component Interface */
    void connect(Component& root) override{
        Super::connect(root);
		// do any internal wiring
		world = dynamic_cast<TheWorld*>(&root);
		// perform custom checking
		if (updConnector<Foo>("parentFoo").getConnectee()
				== updConnector<Foo>("childFoo").getConnectee()){
			string msg = "ERROR - Bar::connect()\n";
			msg += " parentFoo and childFoo cannot be the same component.";
			throw OpenSim::Exception(msg);
		}
	}

	// Copied here from Component for testing purposes.


	void extendAddToSystem(MultibodySystem& system) const override{

		GeneralForceSubsystem& forces = world->updForceSubsystem();
		SimbodyMatterSubsystem& matter = world->updMatterSubsystem();

		int nb = matter.getNumBodies();
		if (nb > 2) {
			const MobilizedBody& b1 = matter.getMobilizedBody(MobilizedBodyIndex(1));
			const MobilizedBody& b2 = matter.getMobilizedBody(MobilizedBodyIndex(2));

			Force::TwoPointLinearSpring 
				spring(forces, b1, Vec3(0.5,0,0), b2, Vec3(0.5,0,0), 10.0, 0.1);
			fix = spring.getForceIndex();
		}
=======
    /** Component Interface */
    void extendConnect(Component& root) override{
        Super::extendConnect(root);
        // do any internal wiring
        world = dynamic_cast<TheWorld*>(&root);
        // perform custom checking
        if (updConnector<Foo>("parentFoo").getConnectee()
                == updConnector<Foo>("childFoo").getConnectee()){
            string msg = "ERROR - Bar::extendConnect()\n";
            msg += " parentFoo and childFoo cannot be the same component.";
            throw OpenSim::Exception(msg);
        }
    }

    // Copied here from Component for testing purposes.


    void extendAddToSystem(MultibodySystem& system) const override{

        GeneralForceSubsystem& forces = world->updForceSubsystem();
        SimbodyMatterSubsystem& matter = world->updMatterSubsystem();

        int nb = matter.getNumBodies();
        if (nb > 2) {
            const MobilizedBody& b1 = matter.getMobilizedBody(MobilizedBodyIndex(1));
            const MobilizedBody& b2 = matter.getMobilizedBody(MobilizedBodyIndex(2));

            Force::TwoPointLinearSpring 
                spring(forces, b1, Vec3(0.5,0,0), b2, Vec3(0.5,0,0), 10.0, 0.1);
            fix = spring.getForceIndex();
        }
>>>>>>> cd131323

        // We use these to test the Output's that are generated when we
        // add a StateVariable.
        addStateVariable("fiberLength", SimTK::Stage::Velocity);
        addStateVariable("activation", SimTK::Stage::Dynamics);

        // Create a hidden state variable, so we can ensure that hidden state
        // variables do not have a corresponding Output.
        bool hidden = true;
        addStateVariable("hiddenStateVar", SimTK::Stage::Dynamics, hidden);
    }

    void computeStateVariableDerivatives(const SimTK::State& state) const override {
        setStateVariableDerivative(state, "fiberLength", 2.0);
        setStateVariableDerivative(state, "activation", 3.0 * state.getTime());
        setStateVariableDerivative(state, "hiddenStateVar", 
                                          exp(-0.5 * state.getTime()));
    }

private:
    void constructConnectors() override{
        constructConnector<Foo>("parentFoo");
        constructConnector<Foo>("childFoo");
    }

    void constructOutputs() override {
        constructOutput<double>("PotentialEnergy",
        std::bind(&Bar::getPotentialEnergy, this, std::placeholders::_1),
        SimTK::Stage::Velocity);
    }

    // keep track of the force added by the component
    mutable ForceIndex fix;
    ReferencePtr<TheWorld> world;

}; // End of class Bar

// Create 2nd level derived class to verify that Component interface
// hold up.
class CompoundFoo : public Foo {
    OpenSim_DECLARE_CONCRETE_OBJECT(CompoundFoo, Foo);
public:
    //=============================================================================
    // PROPERTIES
    //=============================================================================
    OpenSim_DECLARE_PROPERTY(Foo1, Foo, "1st Foo of CompoundFoo");
    OpenSim_DECLARE_PROPERTY(Foo2, Foo, "2nd Foo of CompoundFoo");
    OpenSim_DECLARE_PROPERTY(scale1, double, "Scale factor for 1st Foo");
    OpenSim_DECLARE_PROPERTY(scale2, double, "Scale factor for 2nd Foo");

    CompoundFoo() : Foo() {
        constructInfrastructure();
    }

protected:
    // Component implementation interface
    void extendFinalizeFromProperties() override {
        // Allow Foo to do its finalize from properties
        Super::extendFinalizeFromProperties();

        // Mark components listed in properties as subcomponents
        Foo& foo1 = upd_Foo1();
        Foo& foo2 = upd_Foo2();
        
        // clear sub component designation of any previous components
        clearComponents();
        //now add them
        addComponent(&foo1);
        addComponent(&foo2);

        // update CompoundFoo's properties based on it sub Foos
        double orig_mass = get_mass();
        upd_mass() = get_scale1()*foo1.get_mass() + get_scale2()*foo2.get_mass();

        double inertiaScale = (get_mass() / orig_mass);

        for (int i = 0; i < updProperty_inertia().size(); ++i) {
            upd_inertia(i) = inertiaScale*get_inertia(i);
        }
    }

private:
    void constructProperties() override {
        constructProperty_Foo1(Foo());
        constructProperty_Foo2(Foo());
        constructProperty_scale1(1.0);
        constructProperty_scale2(2.0);
    }	
}; // End of Class CompoundFoo

SimTK_NICETYPENAME_LITERAL(Foo);
SimTK_NICETYPENAME_LITERAL(Bar);

int main() {

    //Register new types for testing deserialization
    Object::registerType(Foo());
    Object::registerType(Bar());
    // Register connector objects that are in use
    Object::registerType(Connector<Foo>());
    Object::registerType(Connector<Bar>());

    try {
<<<<<<< HEAD
		// Define the Simbody system
		MultibodySystem system;

		TheWorld theWorld;
		theWorld.setName("World");
		
		// let component add its stuff to the system
		Foo& foo = *new Foo();
		foo.setName("Foo");
		theWorld.add(&foo);
		foo.set_mass(2.0);

		Foo* footTest = foo.clone();

		Bar& bar = *new Bar();
		bar.setName("Bar");
		theWorld.add(&bar);

		//Configure the connector to look for its dependency by this name
		//Will get resolved and connected automatically at Component connect
		bar.updConnector<Foo>("parentFoo").set_connected_to_name("Foo");
		bar.updConnector<Foo>("childFoo").set_connected_to_name("Foo");
		
		// add a subcomponent
		// connect internals
		try{
			theWorld.connect();
		}
		catch (const std::exception& e) {
			// Should fail to connect because child and parent Foo's are the same
			// Component and a Bar connects two Foo's.
			cout << e.what() << endl;
		}

        ComponentList<Component> worldTreeAsList = theWorld.getComponentList();
        std::cout << "list begin: " << worldTreeAsList.begin()->getName() << std::endl;
        for (ComponentList<Component>::iterator it = worldTreeAsList.begin();
            it != worldTreeAsList.end();
            ++it) {
            std::cout << "Iterator is at: " << it->getName() << std::endl;
        }

        
        std::cout << "Using range-for loop: " << std::endl;
        for (const Component& component : worldTreeAsList) {
            std::cout << "Iterator is at: " << component.getName() << std::endl;
        }
        for (auto& component : worldTreeAsList) {
            std::cout << "Iterator is at: " << component.getName() << std::endl;
        }
        
        std::cout << "Iterate over only Foo's." << std::endl;
        for (auto& component : theWorld.getComponentList<Foo>()) {
            std::cout << "Iterator is at: " << component.getName() << std::endl;
        }
        

		Foo& foo2 = *new Foo();
		foo2.setName("Foo2");
		foo2.set_mass(3.0);

		theWorld.add(&foo2);

		bar.updConnector<Foo>("childFoo").set_connected_to_name("Foo2");
		string connectorName = bar.updConnector<Foo>("childFoo").getConcreteClassName();

		// Bar should connect now
		theWorld.connect();

        std::cout << "Iterate over only Foo's." << std::endl;
        for (auto& component : theWorld.getComponentList<Foo>()) {
            std::cout << "Iterator is at: " << component.getName() << std::endl;
        }

		theWorld.buildUpSystem(system);

		// do any other input/output connections
		foo.getInput("input1").connect(bar.getOutput("PotentialEnergy"));
	
		// check how this model serializes
		string modelFile("testComponentInterfaceModel.osim");
		theWorld.print(modelFile);

		// Simbody model state setup
		State s = system.realizeTopology();

		int nu = system.getMatterSubsystem().getNumMobilities();

		//SimTK::Visualizer viz(system);
		//viz.drawFrameNow(s);
		const Vector q = Vector(s.getNQ(), SimTK::Pi/2);
		const Vector u = Vector(s.getNU(), 1.0);
		
		for (int i = 0; i < 10; ++i){
			s.updTime() = i*0.01234;
			s.updQ() = (i+1)*q/10.0;
			system.realize(s, Stage::Velocity);

			const AbstractOutput& out1 = foo.getOutput("Output1");
			const AbstractOutput& out2 = foo.getOutput("Output2");
			const AbstractOutput& out3 = foo.getOutput("Qs");
			const AbstractOutput& out4 = foo.getOutput("BodyAcc");
			const AbstractOutput& out5 = bar.getOutput("PotentialEnergy");

			cout << "=========================[Time " << s.getTime() << "s]======================="<<endl;
			cout << out1.getName() <<"|"<< out1.getTypeName() <<"|"<< out1.getValueAsString(s) << endl;
			cout << out2.getName() <<"|"<< out2.getTypeName() <<"|"<< out2.getValueAsString(s) << endl;
			cout << out3.getName() <<"|"<< out3.getTypeName() <<"|"<< out3.getValueAsString(s) << endl;
			
			system.realize(s, Stage::Acceleration);
			cout << out4.getName() <<"|"<< out4.getTypeName() <<"|"<< out4.getValueAsString(s) << endl;
			cout << out5.getName() <<"|"<< out5.getTypeName() <<"|"<< out5.getValueAsString(s) << endl;

			//viz.report(s); 
			system.realize(s, Stage::Report);

			cout << "foo.input1 = " << foo.getInputValue<double>(s, "input1") << endl;
		}

		MultibodySystem system2;
		TheWorld *world2 = new TheWorld(modelFile);
		
		world2->updComponent("Bar").getConnector<Foo>("childFoo");
=======
        // Define the Simbody system
        MultibodySystem system;

        TheWorld theWorld;
        theWorld.setName("World");
        
        // let component add its stuff to the system
        Foo& foo = *new Foo();
        foo.setName("Foo");
        theWorld.add(&foo);
        foo.set_mass(2.0);

        Foo* footTest = foo.clone();

        Bar& bar = *new Bar();
        bar.setName("Bar");
        theWorld.add(&bar);

        //Configure the connector to look for its dependency by this name
        //Will get resolved and connected automatically at Component connect
        bar.updConnector<Foo>("parentFoo").set_connected_to_name("Foo");
        bar.updConnector<Foo>("childFoo").set_connected_to_name("Foo");
        
        // add a subcomponent
        // connect internals
        try{
            theWorld.connect();
        }
        catch (const std::exception& e) {
            // Should fail to connect because child and parent Foo's are the same
            // Component and a Bar connects two Foo's.
            cout << e.what() << endl;
        }

        Foo& foo2 = *new Foo();
        foo2.setName("Foo2");
        foo2.set_mass(3.0);

        theWorld.add(&foo2);

        bar.updConnector<Foo>("childFoo").set_connected_to_name("Foo2");
        string connectorName = bar.updConnector<Foo>("childFoo").getConcreteClassName();

        // Bar should connect now
        theWorld.connect();
        theWorld.buildUpSystem(system);

        // do any other input/output connections
        foo.getInput("input1").connect(bar.getOutput("PotentialEnergy"));
    
        // check how this model serializes
        string modelFile("testComponentInterfaceModel.osim");
        theWorld.print(modelFile);

        // Simbody model state setup
        State s = system.realizeTopology();

        int nu = system.getMatterSubsystem().getNumMobilities();

        //SimTK::Visualizer viz(system);
        //viz.drawFrameNow(s);
        const Vector q = Vector(s.getNQ(), SimTK::Pi/2);
        const Vector u = Vector(s.getNU(), 1.0);
        
        for (int i = 0; i < 10; ++i){
            s.updTime() = i*0.01234;
            s.updQ() = (i+1)*q/10.0;
            system.realize(s, Stage::Velocity);

            const AbstractOutput& out1 = foo.getOutput("Output1");
            const AbstractOutput& out2 = foo.getOutput("Output2");
            const AbstractOutput& out3 = foo.getOutput("Qs");
            const AbstractOutput& out4 = foo.getOutput("BodyAcc");
            const AbstractOutput& out5 = bar.getOutput("PotentialEnergy");

            cout << "=========================[Time " << s.getTime() << "s]======================="<<endl;
            cout << out1.getName() <<"|"<< out1.getTypeName() <<"|"<< out1.getValueAsString(s) << endl;
            cout << out2.getName() <<"|"<< out2.getTypeName() <<"|"<< out2.getValueAsString(s) << endl;
            cout << out3.getName() <<"|"<< out3.getTypeName() <<"|"<< out3.getValueAsString(s) << endl;
            
            system.realize(s, Stage::Acceleration);
            cout << out4.getName() <<"|"<< out4.getTypeName() <<"|"<< out4.getValueAsString(s) << endl;
            cout << out5.getName() <<"|"<< out5.getTypeName() <<"|"<< out5.getValueAsString(s) << endl;

            //viz.report(s); 
            system.realize(s, Stage::Report);

            cout << "foo.input1 = " << foo.getInputValue<double>(s, "input1") << endl;
        }

        MultibodySystem system2;
        TheWorld *world2 = new TheWorld(modelFile);
        
        world2->updComponent("Bar").getConnector<Foo>("childFoo");
>>>>>>> cd131323
        // We haven't called connect yet, so this connection isn't made yet.
        ASSERT_THROW(OpenSim::Exception,
                world2->updComponent("Bar").getConnectee<Foo>("childFoo");
                );

        ASSERT(theWorld == *world2, __FILE__, __LINE__,
            "Model serialization->deserialization FAILED");

        world2->setName("InternalWorld");
        world2->connect();

        world2->updComponent("Bar").getConnector<Foo>("childFoo");
        ASSERT("Foo2" ==
                world2->updComponent("Bar").getConnectee<Foo>("childFoo").getName());

        world2->buildUpSystem(system2);
        s = system2.realizeTopology();
    
        world2->print("clone_" + modelFile);

        // Test copy assignment
        TheWorld world3;
        world3= *world2;
        world3.getComponent("Bar").getConnector<Foo>("parentFoo");

        ASSERT(world3 == (*world2), __FILE__, __LINE__, 
            "Model copy assignment FAILED");

        // Add second world as the internal model of the first
        theWorld.add(world2);
        theWorld.connect();

        Bar& bar2 = *new Bar();
        bar2.setName("bar2");
        CompoundFoo& compFoo = *new CompoundFoo();
        compFoo.setName("BigFoo");

        compFoo.set_Foo1(foo);
        compFoo.set_Foo2(foo2);
        compFoo.finalizeFromProperties();
    
        world3.add(&compFoo);
        world3.add(&bar2);

        //Configure the connector to look for its dependency by this name
        //Will get resolved and connected automatically at Component connect
        bar2.updConnector<Foo>("parentFoo").set_connected_to_name("BigFoo");
        bar2.updConnector<Foo>("childFoo").set_connected_to_name("Foo");

        world3.connect();
        world3.print("Compound_" + modelFile);

        MultibodySystem system3;
        theWorld.buildUpSystem(system3);
        //SimTK::Visualizer viz2(system2);

        // Connect our state variables.
        foo.getInput("fiberLength").connect(bar.getOutput("fiberLength"));
        foo.getInput("activation").connect(bar.getOutput("activation"));
        // Since hiddenStateVar is a hidden state variable, it has no
        // corresponding output.
        ASSERT_THROW( OpenSim::Exception,
            const AbstractOutput& out = bar.getOutput("hiddenStateVar") );

        s = system3.realizeTopology();

        bar.setStateVariable(s, "fiberLength", 1.5);
        bar.setStateVariable(s, "activation", 0);

        int nu3 = system3.getMatterSubsystem().getNumMobilities();

        // realize simbody system to velocity stage
        system3.realize(s, Stage::Velocity);

        RungeKuttaFeldbergIntegrator integ(system3);
        integ.setAccuracy(1.0e-3);

        TimeStepper ts(system3, integ);
        ts.initialize(s);
        ts.stepTo(1.0);
        s = ts.getState();

        // Check the result of the integration on our state variables.
        ASSERT_EQUAL(3.5, bar.getOutputValue<double>(s, "fiberLength"), 1e-10);
        ASSERT_EQUAL(1.5, bar.getOutputValue<double>(s, "activation"), 1e-10);

        // Ensure the connection works.
        ASSERT_EQUAL(3.5, foo.getInputValue<double>(s, "fiberLength"), 1e-10);
        ASSERT_EQUAL(1.5, foo.getInputValue<double>(s, "activation"), 1e-10);

        theWorld.print("Doubled" + modelFile);
    }
    catch (const std::exception& e) {
        cout << e.what() <<endl;
        return 1;
    }
    cout << "Done" << endl;
    return 0;
}<|MERGE_RESOLUTION|>--- conflicted
+++ resolved
@@ -32,237 +32,227 @@
 
 
 class TheWorld : public Component {
-    OpenSim_DECLARE_CONCRETE_OBJECT(TheWorld, Component);
+	OpenSim_DECLARE_CONCRETE_OBJECT(TheWorld, Component);
 public:
 //=============================================================================
 // PROPERTIES
 //=============================================================================
-    OpenSim_DECLARE_LIST_PROPERTY(components, Component, 
-        "List of internal components");
-
-    TheWorld() : Component() {
-        // Constructing own properties, connectors, inputs or connectors? Must invoke!
-        constructInfrastructure();
-    }
-
-    TheWorld(const std::string& fileName, bool updFromXMLNode = false)
-        : Component(fileName, updFromXMLNode) {
-        // have to construct this Component's properties so that deserialization from
-        // XML has a place to go.
-        constructInfrastructure();
-        // Propogate XML file values to properties 
-        updateFromXMLDocument();
-        // add components listed as properties as sub components.
-        finalizeFromProperties();
-    }
-
-    void add(Component* comp) {
-        // add it the property list of components that owns and serializes them
-        updProperty_components().adoptAndAppendValue(comp);
-    }
-
-    // Top level connection method for all encompassing Component
-    void connect() { Super::connect(*this); }
-    void buildUpSystem(MultibodySystem& system) { addToSystem(system); }
-
-    const SimbodyMatterSubsystem& getMatterSubsystem() const { return *matter; }
-    SimbodyMatterSubsystem& updMatterSubsystem() const { return *matter; }
-
-    const GeneralForceSubsystem& getForceSubsystem() const { return *forces; }
-    GeneralForceSubsystem& updForceSubsystem() const { return *forces; }
+	OpenSim_DECLARE_LIST_PROPERTY(components, Component, 
+		"List of internal components");
+
+	TheWorld() : Component() {
+		// Constructing own properties, connectors, inputs or connectors? Must invoke!
+		constructInfrastructure();
+	}
+
+	TheWorld(const std::string& fileName, bool updFromXMLNode = false)
+		: Component(fileName, updFromXMLNode) {
+		// have to construct this Component's properties so that deserialization from
+		// XML has a place to go.
+		constructInfrastructure();
+		// Propogate XML file values to properties 
+		updateFromXMLDocument();
+		// add components listed as properties as sub components.
+		finalizeFromProperties();
+	}
+
+	void add(Component* comp) {
+		// add it the property list of components that owns and serializes them
+		updProperty_components().adoptAndAppendValue(comp);
+	}
+
+	// Top level connection method for all encompassing Component
+	void connect() { Super::connect(*this); }
+	void buildUpSystem(MultibodySystem& system) { addToSystem(system); }
+
+	const SimbodyMatterSubsystem& getMatterSubsystem() const { return *matter; }
+	SimbodyMatterSubsystem& updMatterSubsystem() const { return *matter; }
+
+	const GeneralForceSubsystem& getForceSubsystem() const { return *forces; }
+	GeneralForceSubsystem& updForceSubsystem() const { return *forces; }
 
 protected:
-    // Component interface implementation
+	// Component interface implementation
     void extendFinalizeFromProperties() override {
         Super::extendFinalizeFromProperties();
-        // Mark components listed in properties as subcomponents
-        for (int i = 0; i < getProperty_components().size(); ++i){
-            addComponent(&upd_components(i));
-        }
-    }
-    
-    void extendAddToSystem(MultibodySystem& system) const override {
-        if (system.hasMatterSubsystem()){
-            matter = system.updMatterSubsystem();
-        }
-        else{
-            SimbodyMatterSubsystem* old_matter = matter.release();
-            delete old_matter;
-            matter = new SimbodyMatterSubsystem(system);
-
-            GeneralForceSubsystem* old_forces = forces.release();
-            delete old_forces;
-            forces = new GeneralForceSubsystem(system);
-
-            SimTK::Force::UniformGravity gravity(*forces, *matter, Vec3(0, -9.816, 0));
-            fix = gravity.getForceIndex();
-
-            system.updMatterSubsystem().setShowDefaultGeometry(true);
-        }
-    }
+		// Mark components listed in properties as subcomponents
+		for (int i = 0; i < getProperty_components().size(); ++i){
+			addComponent(&upd_components(i));
+		}
+	}
+	
+	void extendAddToSystem(MultibodySystem& system) const override {
+		if (system.hasMatterSubsystem()){
+			matter = system.updMatterSubsystem();
+		}
+		else{
+			SimbodyMatterSubsystem* old_matter = matter.release();
+			delete old_matter;
+			matter = new SimbodyMatterSubsystem(system);
+
+			GeneralForceSubsystem* old_forces = forces.release();
+			delete old_forces;
+			forces = new GeneralForceSubsystem(system);
+
+			SimTK::Force::UniformGravity gravity(*forces, *matter, Vec3(0, -9.816, 0));
+			fix = gravity.getForceIndex();
+
+			system.updMatterSubsystem().setShowDefaultGeometry(true);
+		}
+	}
 
 private:
-    void constructProperties() override {
-        constructProperty_components();
-    }
+	void constructProperties() override {
+		constructProperty_components();
+	}
 
 private:
-    // Keep track of pointers to the underlying computational subsystems. 
-    mutable ReferencePtr<SimbodyMatterSubsystem> matter;
-    mutable ReferencePtr<GeneralForceSubsystem> forces;
-
-    // keep track of the force added by the component
-    mutable ForceIndex fix;
+	// Keep track of pointers to the underlying computational subsystems. 
+	mutable ReferencePtr<SimbodyMatterSubsystem> matter;
+	mutable ReferencePtr<GeneralForceSubsystem> forces;
+
+	// keep track of the force added by the component
+	mutable ForceIndex fix;
 
 }; // end of TheWorld
 
 
 class Foo : public Component {
-    OpenSim_DECLARE_CONCRETE_OBJECT(Foo, Component);
+	OpenSim_DECLARE_CONCRETE_OBJECT(Foo, Component);
 public:
 //=============================================================================
 // PROPERTIES
 //=============================================================================
-    OpenSim_DECLARE_PROPERTY(mass, double, "mass (kg)");
-    OpenSim_DECLARE_LIST_PROPERTY_SIZE(inertia, double, 6,
-        "inertia {Ixx, Iyy, Izz, Ixy, Ixz, Iyz}");
-
-    Foo() : Component() {
-        constructInfrastructure();
+	OpenSim_DECLARE_PROPERTY(mass, double, "mass (kg)");
+	OpenSim_DECLARE_LIST_PROPERTY_SIZE(inertia, double, 6,
+		"inertia {Ixx, Iyy, Izz, Ixy, Ixz, Iyz}");
+
+	Foo() : Component() {
+		constructInfrastructure();
         m_ctr = 0;
         m_mutableCtr = 0;
-    }
-
-    double getSomething(const SimTK::State& state) const {
+	}
+
+	double getSomething(const SimTK::State& state) const {
         const_cast<Foo *>(this)->m_ctr++;
         m_mutableCtr++;
 
-        return state.getTime();
-    }
-
-    SimTK::Vec3 calcSomething(const SimTK::State& state) const {
+		return state.getTime();
+	}
+
+	SimTK::Vec3 calcSomething(const SimTK::State& state) const {
         const_cast<Foo *>(this)->m_ctr++;
         m_mutableCtr++;
 
-        double t = state.getTime();
-        return SimTK::Vec3(t, t*t, sqrt(t));
-    }
-
-    SimTK::SpatialVec calcSpatialAcc(const SimTK::State& state) const {
+		double t = state.getTime();
+		return SimTK::Vec3(t, t*t, sqrt(t));
+	}
+
+	SimTK::SpatialVec calcSpatialAcc(const SimTK::State& state) const {
         const_cast<Foo *>(this)->m_ctr++;
         m_mutableCtr++;
 
-        return getSystem().getMatterSubsystem().getMobilizedBody(bindex)
-            .getBodyAcceleration(state);
-    }
+		return getSystem().getMatterSubsystem().getMobilizedBody(bindex)
+			.getBodyAcceleration(state);
+	}
 
 protected:
-<<<<<<< HEAD
 	/** Component Interface */
-    void connect(Component& root) override {
-        Super::connect(root);
+    void extendConnect(Component& root) override {
+        Super::extendConnect(root);
 		// do any internal wiring
 		world = dynamic_cast<TheWorld*>(&root);
 	}
-=======
-    /** Component Interface */
-    void extendConnect(Component& root) override {
-        Super::extendConnect(root);
-        // do any internal wiring
-        world = dynamic_cast<TheWorld*>(&root);
-    }
->>>>>>> cd131323
-
-    void extendAddToSystem(MultibodySystem &system) const override {
-        Super::extendAddToSystem(system);
-
-        SimbodyMatterSubsystem& matter = system.updMatterSubsystem();
-
-        Vec3 mInB(0.0, 1.0, 0);
-        Vec3 mInP(0, 0, 0);
-
-        SimTK::Body::Rigid bone(
-            MassProperties(1, Vec3(0), Inertia::brick(0.5, 1, 0.5)));
-
-        // Thigh connected by hip
-        MobilizedBody::Pin b1ToGround(matter.updGround(), SimTK::Transform(mInP),
-            bone, SimTK::Transform(mInB));
-
-        //Pin knee connects shank
-        MobilizedBody::Pin b1ToB2(b1ToGround, SimTK::Transform(mInP),
-            bone, SimTK::Transform(mInB));
-
-        bindex = b1ToB2.getMobilizedBodyIndex();
-    }
+
+	void extendAddToSystem(MultibodySystem &system) const override {
+		Super::extendAddToSystem(system);
+
+		SimbodyMatterSubsystem& matter = system.updMatterSubsystem();
+
+		Vec3 mInB(0.0, 1.0, 0);
+		Vec3 mInP(0, 0, 0);
+
+		SimTK::Body::Rigid bone(
+			MassProperties(1, Vec3(0), Inertia::brick(0.5, 1, 0.5)));
+
+		// Thigh connected by hip
+		MobilizedBody::Pin b1ToGround(matter.updGround(), SimTK::Transform(mInP),
+			bone, SimTK::Transform(mInB));
+
+		//Pin knee connects shank
+		MobilizedBody::Pin b1ToB2(b1ToGround, SimTK::Transform(mInP),
+			bone, SimTK::Transform(mInB));
+
+		bindex = b1ToB2.getMobilizedBodyIndex();
+	}
 
 private:
     int m_ctr;
     mutable int m_mutableCtr;
 
-    void constructProperties() override {
-        constructProperty_mass(1.0);
-        Array<double> inertia(0.001, 6);
-        inertia[0] = inertia[1] = inertia[2] = 0.1;
-        constructProperty_inertia(inertia);
-    }
-
-    void constructInputs() override {
-        constructInput<double>("input1", SimTK::Stage::Model);
-        constructInput<Vector>("AnglesIn", SimTK::Stage::Model);
+	void constructProperties() override {
+		constructProperty_mass(1.0);
+		Array<double> inertia(0.001, 6);
+		inertia[0] = inertia[1] = inertia[2] = 0.1;
+		constructProperty_inertia(inertia);
+	}
+
+	void constructInputs() override {
+		constructInput<double>("input1", SimTK::Stage::Model);
+		constructInput<Vector>("AnglesIn", SimTK::Stage::Model);
 
         constructInput<double>("fiberLength", SimTK::Stage::Model);
         constructInput<double>("activation", SimTK::Stage::Model);
-    }
-
-    void constructOutputs() override {
-        constructOutput<double>("Output1", &Foo::getSomething,
+	}
+
+	void constructOutputs() override {
+		constructOutput<double>("Output1", &Foo::getSomething,
                 SimTK::Stage::Time);
 
-        constructOutput<SimTK::Vec3>("Output2", &Foo::calcSomething,
+		constructOutput<SimTK::Vec3>("Output2", &Foo::calcSomething,
                 SimTK::Stage::Time);
 
-        double a = 10;
-        constructOutput<Vector>("Qs",
-            std::bind([=](const SimTK::State& s)->Vector{return s.getQ(); }, std::placeholders::_1),
-            SimTK::Stage::Position);
-
-        constructOutput<SpatialVec>("BodyAcc",
-            std::bind(&Foo::calcSpatialAcc, this, std::placeholders::_1),
-            SimTK::Stage::Velocity);
-    }
-
-    // Keep indices and reference to the world
-    mutable MobilizedBodyIndex bindex;
-    ReferencePtr<TheWorld> world;
-
-    
+		double a = 10;
+		constructOutput<Vector>("Qs",
+			std::bind([=](const SimTK::State& s)->Vector{return s.getQ(); }, std::placeholders::_1),
+			SimTK::Stage::Position);
+
+		constructOutput<SpatialVec>("BodyAcc",
+			std::bind(&Foo::calcSpatialAcc, this, std::placeholders::_1),
+			SimTK::Stage::Velocity);
+	}
+
+	// Keep indices and reference to the world
+	mutable MobilizedBodyIndex bindex;
+	ReferencePtr<TheWorld> world;
+
+	
 }; // End of class Foo
 
 class Bar : public Component {
-    OpenSim_DECLARE_CONCRETE_OBJECT(Bar, Component);
+	OpenSim_DECLARE_CONCRETE_OBJECT(Bar, Component);
 public:
-    Bar() : Component() { constructInfrastructure(); }
-
-    double getPotentialEnergy(const SimTK::State& state) const {
-        const GeneralForceSubsystem& forces = world->getForceSubsystem();
-        const Force& force = forces.getForce(fix);
-        const Force::TwoPointLinearSpring& spring = 
-            Force::TwoPointLinearSpring::downcast(force);
-    
-        return spring.calcPotentialEnergyContribution(state);
-    }
+	Bar() : Component() { constructInfrastructure(); }
+
+	double getPotentialEnergy(const SimTK::State& state) const {
+		const GeneralForceSubsystem& forces = world->getForceSubsystem();
+		const Force& force = forces.getForce(fix);
+		const Force::TwoPointLinearSpring& spring = 
+			Force::TwoPointLinearSpring::downcast(force);
+	
+		return spring.calcPotentialEnergyContribution(state);
+	}
 
 protected:
-<<<<<<< HEAD
 	/** Component Interface */
-    void connect(Component& root) override{
-        Super::connect(root);
+    void extendConnect(Component& root) override{
+        Super::extendConnect(root);
 		// do any internal wiring
 		world = dynamic_cast<TheWorld*>(&root);
 		// perform custom checking
 		if (updConnector<Foo>("parentFoo").getConnectee()
 				== updConnector<Foo>("childFoo").getConnectee()){
-			string msg = "ERROR - Bar::connect()\n";
+            string msg = "ERROR - Bar::extendConnect()\n";
 			msg += " parentFoo and childFoo cannot be the same component.";
 			throw OpenSim::Exception(msg);
 		}
@@ -285,39 +275,6 @@
 				spring(forces, b1, Vec3(0.5,0,0), b2, Vec3(0.5,0,0), 10.0, 0.1);
 			fix = spring.getForceIndex();
 		}
-=======
-    /** Component Interface */
-    void extendConnect(Component& root) override{
-        Super::extendConnect(root);
-        // do any internal wiring
-        world = dynamic_cast<TheWorld*>(&root);
-        // perform custom checking
-        if (updConnector<Foo>("parentFoo").getConnectee()
-                == updConnector<Foo>("childFoo").getConnectee()){
-            string msg = "ERROR - Bar::extendConnect()\n";
-            msg += " parentFoo and childFoo cannot be the same component.";
-            throw OpenSim::Exception(msg);
-        }
-    }
-
-    // Copied here from Component for testing purposes.
-
-
-    void extendAddToSystem(MultibodySystem& system) const override{
-
-        GeneralForceSubsystem& forces = world->updForceSubsystem();
-        SimbodyMatterSubsystem& matter = world->updMatterSubsystem();
-
-        int nb = matter.getNumBodies();
-        if (nb > 2) {
-            const MobilizedBody& b1 = matter.getMobilizedBody(MobilizedBodyIndex(1));
-            const MobilizedBody& b2 = matter.getMobilizedBody(MobilizedBodyIndex(2));
-
-            Force::TwoPointLinearSpring 
-                spring(forces, b1, Vec3(0.5,0,0), b2, Vec3(0.5,0,0), 10.0, 0.1);
-            fix = spring.getForceIndex();
-        }
->>>>>>> cd131323
 
         // We use these to test the Output's that are generated when we
         // add a StateVariable.
@@ -326,86 +283,86 @@
 
         // Create a hidden state variable, so we can ensure that hidden state
         // variables do not have a corresponding Output.
-        bool hidden = true;
-        addStateVariable("hiddenStateVar", SimTK::Stage::Dynamics, hidden);
-    }
+		bool hidden = true;
+		addStateVariable("hiddenStateVar", SimTK::Stage::Dynamics, hidden);
+	}
 
     void computeStateVariableDerivatives(const SimTK::State& state) const override {
         setStateVariableDerivative(state, "fiberLength", 2.0);
         setStateVariableDerivative(state, "activation", 3.0 * state.getTime());
-        setStateVariableDerivative(state, "hiddenStateVar", 
-                                          exp(-0.5 * state.getTime()));
+		setStateVariableDerivative(state, "hiddenStateVar", 
+			                              exp(-0.5 * state.getTime()));
     }
 
 private:
-    void constructConnectors() override{
-        constructConnector<Foo>("parentFoo");
-        constructConnector<Foo>("childFoo");
-    }
-
-    void constructOutputs() override {
-        constructOutput<double>("PotentialEnergy",
-        std::bind(&Bar::getPotentialEnergy, this, std::placeholders::_1),
-        SimTK::Stage::Velocity);
-    }
-
-    // keep track of the force added by the component
-    mutable ForceIndex fix;
-    ReferencePtr<TheWorld> world;
+	void constructConnectors() override{
+		constructConnector<Foo>("parentFoo");
+		constructConnector<Foo>("childFoo");
+	}
+
+	void constructOutputs() override {
+		constructOutput<double>("PotentialEnergy",
+		std::bind(&Bar::getPotentialEnergy, this, std::placeholders::_1),
+		SimTK::Stage::Velocity);
+	}
+
+	// keep track of the force added by the component
+	mutable ForceIndex fix;
+	ReferencePtr<TheWorld> world;
 
 }; // End of class Bar
 
 // Create 2nd level derived class to verify that Component interface
 // hold up.
 class CompoundFoo : public Foo {
-    OpenSim_DECLARE_CONCRETE_OBJECT(CompoundFoo, Foo);
+	OpenSim_DECLARE_CONCRETE_OBJECT(CompoundFoo, Foo);
 public:
-    //=============================================================================
-    // PROPERTIES
-    //=============================================================================
-    OpenSim_DECLARE_PROPERTY(Foo1, Foo, "1st Foo of CompoundFoo");
-    OpenSim_DECLARE_PROPERTY(Foo2, Foo, "2nd Foo of CompoundFoo");
-    OpenSim_DECLARE_PROPERTY(scale1, double, "Scale factor for 1st Foo");
-    OpenSim_DECLARE_PROPERTY(scale2, double, "Scale factor for 2nd Foo");
-
-    CompoundFoo() : Foo() {
-        constructInfrastructure();
-    }
+	//=============================================================================
+	// PROPERTIES
+	//=============================================================================
+	OpenSim_DECLARE_PROPERTY(Foo1, Foo, "1st Foo of CompoundFoo");
+	OpenSim_DECLARE_PROPERTY(Foo2, Foo, "2nd Foo of CompoundFoo");
+	OpenSim_DECLARE_PROPERTY(scale1, double, "Scale factor for 1st Foo");
+	OpenSim_DECLARE_PROPERTY(scale2, double, "Scale factor for 2nd Foo");
+
+	CompoundFoo() : Foo() {
+		constructInfrastructure();
+	}
 
 protected:
-    // Component implementation interface
+	// Component implementation interface
     void extendFinalizeFromProperties() override {
         // Allow Foo to do its finalize from properties
         Super::extendFinalizeFromProperties();
 
-        // Mark components listed in properties as subcomponents
-        Foo& foo1 = upd_Foo1();
-        Foo& foo2 = upd_Foo2();
-        
-        // clear sub component designation of any previous components
-        clearComponents();
-        //now add them
-        addComponent(&foo1);
-        addComponent(&foo2);
-
-        // update CompoundFoo's properties based on it sub Foos
-        double orig_mass = get_mass();
-        upd_mass() = get_scale1()*foo1.get_mass() + get_scale2()*foo2.get_mass();
-
-        double inertiaScale = (get_mass() / orig_mass);
-
-        for (int i = 0; i < updProperty_inertia().size(); ++i) {
-            upd_inertia(i) = inertiaScale*get_inertia(i);
-        }
-    }
+		// Mark components listed in properties as subcomponents
+		Foo& foo1 = upd_Foo1();
+		Foo& foo2 = upd_Foo2();
+		
+		// clear sub component designation of any previous components
+		clearComponents();
+		//now add them
+		addComponent(&foo1);
+		addComponent(&foo2);
+
+		// update CompoundFoo's properties based on it sub Foos
+		double orig_mass = get_mass();
+		upd_mass() = get_scale1()*foo1.get_mass() + get_scale2()*foo2.get_mass();
+
+		double inertiaScale = (get_mass() / orig_mass);
+
+		for (int i = 0; i < updProperty_inertia().size(); ++i) {
+			upd_inertia(i) = inertiaScale*get_inertia(i);
+		}
+	}
 
 private:
-    void constructProperties() override {
-        constructProperty_Foo1(Foo());
-        constructProperty_Foo2(Foo());
-        constructProperty_scale1(1.0);
-        constructProperty_scale2(2.0);
-    }	
+	void constructProperties() override {
+		constructProperty_Foo1(Foo());
+		constructProperty_Foo2(Foo());
+		constructProperty_scale1(1.0);
+		constructProperty_scale2(2.0);
+	}	
 }; // End of Class CompoundFoo
 
 SimTK_NICETYPENAME_LITERAL(Foo);
@@ -413,15 +370,14 @@
 
 int main() {
 
-    //Register new types for testing deserialization
-    Object::registerType(Foo());
-    Object::registerType(Bar());
-    // Register connector objects that are in use
-    Object::registerType(Connector<Foo>());
-    Object::registerType(Connector<Bar>());
+	//Register new types for testing deserialization
+	Object::registerType(Foo());
+	Object::registerType(Bar());
+	// Register connector objects that are in use
+	Object::registerType(Connector<Foo>());
+	Object::registerType(Connector<Bar>());
 
     try {
-<<<<<<< HEAD
 		// Define the Simbody system
 		MultibodySystem system;
 
@@ -545,157 +501,61 @@
 		TheWorld *world2 = new TheWorld(modelFile);
 		
 		world2->updComponent("Bar").getConnector<Foo>("childFoo");
-=======
-        // Define the Simbody system
-        MultibodySystem system;
-
-        TheWorld theWorld;
-        theWorld.setName("World");
-        
-        // let component add its stuff to the system
-        Foo& foo = *new Foo();
-        foo.setName("Foo");
-        theWorld.add(&foo);
-        foo.set_mass(2.0);
-
-        Foo* footTest = foo.clone();
-
-        Bar& bar = *new Bar();
-        bar.setName("Bar");
-        theWorld.add(&bar);
-
-        //Configure the connector to look for its dependency by this name
-        //Will get resolved and connected automatically at Component connect
-        bar.updConnector<Foo>("parentFoo").set_connected_to_name("Foo");
-        bar.updConnector<Foo>("childFoo").set_connected_to_name("Foo");
-        
-        // add a subcomponent
-        // connect internals
-        try{
-            theWorld.connect();
-        }
-        catch (const std::exception& e) {
-            // Should fail to connect because child and parent Foo's are the same
-            // Component and a Bar connects two Foo's.
-            cout << e.what() << endl;
-        }
-
-        Foo& foo2 = *new Foo();
-        foo2.setName("Foo2");
-        foo2.set_mass(3.0);
-
-        theWorld.add(&foo2);
-
-        bar.updConnector<Foo>("childFoo").set_connected_to_name("Foo2");
-        string connectorName = bar.updConnector<Foo>("childFoo").getConcreteClassName();
-
-        // Bar should connect now
-        theWorld.connect();
-        theWorld.buildUpSystem(system);
-
-        // do any other input/output connections
-        foo.getInput("input1").connect(bar.getOutput("PotentialEnergy"));
-    
-        // check how this model serializes
-        string modelFile("testComponentInterfaceModel.osim");
-        theWorld.print(modelFile);
-
-        // Simbody model state setup
-        State s = system.realizeTopology();
-
-        int nu = system.getMatterSubsystem().getNumMobilities();
-
-        //SimTK::Visualizer viz(system);
-        //viz.drawFrameNow(s);
-        const Vector q = Vector(s.getNQ(), SimTK::Pi/2);
-        const Vector u = Vector(s.getNU(), 1.0);
-        
-        for (int i = 0; i < 10; ++i){
-            s.updTime() = i*0.01234;
-            s.updQ() = (i+1)*q/10.0;
-            system.realize(s, Stage::Velocity);
-
-            const AbstractOutput& out1 = foo.getOutput("Output1");
-            const AbstractOutput& out2 = foo.getOutput("Output2");
-            const AbstractOutput& out3 = foo.getOutput("Qs");
-            const AbstractOutput& out4 = foo.getOutput("BodyAcc");
-            const AbstractOutput& out5 = bar.getOutput("PotentialEnergy");
-
-            cout << "=========================[Time " << s.getTime() << "s]======================="<<endl;
-            cout << out1.getName() <<"|"<< out1.getTypeName() <<"|"<< out1.getValueAsString(s) << endl;
-            cout << out2.getName() <<"|"<< out2.getTypeName() <<"|"<< out2.getValueAsString(s) << endl;
-            cout << out3.getName() <<"|"<< out3.getTypeName() <<"|"<< out3.getValueAsString(s) << endl;
-            
-            system.realize(s, Stage::Acceleration);
-            cout << out4.getName() <<"|"<< out4.getTypeName() <<"|"<< out4.getValueAsString(s) << endl;
-            cout << out5.getName() <<"|"<< out5.getTypeName() <<"|"<< out5.getValueAsString(s) << endl;
-
-            //viz.report(s); 
-            system.realize(s, Stage::Report);
-
-            cout << "foo.input1 = " << foo.getInputValue<double>(s, "input1") << endl;
-        }
-
-        MultibodySystem system2;
-        TheWorld *world2 = new TheWorld(modelFile);
-        
-        world2->updComponent("Bar").getConnector<Foo>("childFoo");
->>>>>>> cd131323
         // We haven't called connect yet, so this connection isn't made yet.
-        ASSERT_THROW(OpenSim::Exception,
+		ASSERT_THROW(OpenSim::Exception,
                 world2->updComponent("Bar").getConnectee<Foo>("childFoo");
                 );
 
-        ASSERT(theWorld == *world2, __FILE__, __LINE__,
-            "Model serialization->deserialization FAILED");
-
-        world2->setName("InternalWorld");
-        world2->connect();
-
-        world2->updComponent("Bar").getConnector<Foo>("childFoo");
+		ASSERT(theWorld == *world2, __FILE__, __LINE__,
+			"Model serialization->deserialization FAILED");
+
+		world2->setName("InternalWorld");
+		world2->connect();
+
+		world2->updComponent("Bar").getConnector<Foo>("childFoo");
         ASSERT("Foo2" ==
                 world2->updComponent("Bar").getConnectee<Foo>("childFoo").getName());
 
-        world2->buildUpSystem(system2);
-        s = system2.realizeTopology();
-    
-        world2->print("clone_" + modelFile);
-
-        // Test copy assignment
-        TheWorld world3;
-        world3= *world2;
-        world3.getComponent("Bar").getConnector<Foo>("parentFoo");
-
-        ASSERT(world3 == (*world2), __FILE__, __LINE__, 
-            "Model copy assignment FAILED");
-
-        // Add second world as the internal model of the first
-        theWorld.add(world2);
-        theWorld.connect();
-
-        Bar& bar2 = *new Bar();
-        bar2.setName("bar2");
-        CompoundFoo& compFoo = *new CompoundFoo();
-        compFoo.setName("BigFoo");
-
-        compFoo.set_Foo1(foo);
-        compFoo.set_Foo2(foo2);
+		world2->buildUpSystem(system2);
+		s = system2.realizeTopology();
+	
+		world2->print("clone_" + modelFile);
+
+		// Test copy assignment
+		TheWorld world3;
+		world3= *world2;
+		world3.getComponent("Bar").getConnector<Foo>("parentFoo");
+
+		ASSERT(world3 == (*world2), __FILE__, __LINE__, 
+			"Model copy assignment FAILED");
+
+		// Add second world as the internal model of the first
+		theWorld.add(world2);
+		theWorld.connect();
+
+		Bar& bar2 = *new Bar();
+		bar2.setName("bar2");
+		CompoundFoo& compFoo = *new CompoundFoo();
+		compFoo.setName("BigFoo");
+
+		compFoo.set_Foo1(foo);
+		compFoo.set_Foo2(foo2);
         compFoo.finalizeFromProperties();
-    
-        world3.add(&compFoo);
-        world3.add(&bar2);
-
-        //Configure the connector to look for its dependency by this name
-        //Will get resolved and connected automatically at Component connect
-        bar2.updConnector<Foo>("parentFoo").set_connected_to_name("BigFoo");
-        bar2.updConnector<Foo>("childFoo").set_connected_to_name("Foo");
-
-        world3.connect();
-        world3.print("Compound_" + modelFile);
-
-        MultibodySystem system3;
-        theWorld.buildUpSystem(system3);
-        //SimTK::Visualizer viz2(system2);
+	
+		world3.add(&compFoo);
+		world3.add(&bar2);
+
+		//Configure the connector to look for its dependency by this name
+		//Will get resolved and connected automatically at Component connect
+		bar2.updConnector<Foo>("parentFoo").set_connected_to_name("BigFoo");
+		bar2.updConnector<Foo>("childFoo").set_connected_to_name("Foo");
+
+		world3.connect();
+		world3.print("Compound_" + modelFile);
+
+		MultibodySystem system3;
+		theWorld.buildUpSystem(system3);
+		//SimTK::Visualizer viz2(system2);
 
         // Connect our state variables.
         foo.getInput("fiberLength").connect(bar.getOutput("fiberLength"));
@@ -705,23 +565,23 @@
         ASSERT_THROW( OpenSim::Exception,
             const AbstractOutput& out = bar.getOutput("hiddenStateVar") );
 
-        s = system3.realizeTopology();
+		s = system3.realizeTopology();
 
         bar.setStateVariable(s, "fiberLength", 1.5);
         bar.setStateVariable(s, "activation", 0);
 
-        int nu3 = system3.getMatterSubsystem().getNumMobilities();
-
-        // realize simbody system to velocity stage
-        system3.realize(s, Stage::Velocity);
-
-        RungeKuttaFeldbergIntegrator integ(system3);
-        integ.setAccuracy(1.0e-3);
-
-        TimeStepper ts(system3, integ);
-        ts.initialize(s);
-        ts.stepTo(1.0);
-        s = ts.getState();
+		int nu3 = system3.getMatterSubsystem().getNumMobilities();
+
+		// realize simbody system to velocity stage
+		system3.realize(s, Stage::Velocity);
+
+		RungeKuttaFeldbergIntegrator integ(system3);
+		integ.setAccuracy(1.0e-3);
+
+		TimeStepper ts(system3, integ);
+		ts.initialize(s);
+		ts.stepTo(1.0);
+		s = ts.getState();
 
         // Check the result of the integration on our state variables.
         ASSERT_EQUAL(3.5, bar.getOutputValue<double>(s, "fiberLength"), 1e-10);
@@ -731,10 +591,10 @@
         ASSERT_EQUAL(3.5, foo.getInputValue<double>(s, "fiberLength"), 1e-10);
         ASSERT_EQUAL(1.5, foo.getInputValue<double>(s, "activation"), 1e-10);
 
-        theWorld.print("Doubled" + modelFile);
-    }
+		theWorld.print("Doubled" + modelFile);
+	}
     catch (const std::exception& e) {
-        cout << e.what() <<endl;
+		cout << e.what() <<endl;
         return 1;
     }
     cout << "Done" << endl;
