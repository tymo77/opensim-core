--- conflicted
+++ resolved
@@ -918,6 +918,12 @@
 
 void testComponentPathNames()
 {
+    Foo foo;
+    foo.setName("LegWithConstrainedFoot/foot");
+    // verify that this illegal name throws when we try to finalize
+    // the component from its property values
+    ASSERT_THROW(InvalidComponentName, foo.finalizeFromProperties());
+  
     // Build using real components and assemble them 
     // into a tree and test the path names that are 
     // generated on the fly.
@@ -927,21 +933,6 @@
     top.setName("Top");
     otherTop.setName("OtherTop");
 
-<<<<<<< HEAD
-    bar.setName("LegWithConstrainedFoot/footConstraint");
-    foo.setName("LegWithConstrainedFoot/foot");
-    barWrtFoo = bar.getRelativePathName(foo);
-    ASSERT(barWrtFoo == "../footConstraint");
-
-    // verify that these illegal names throw when we try to finalize
-    // the component from its property values
-    ASSERT_THROW(InvalidComponentName, foo.finalizeFromProperties());
-
-    // Now build use real components and assemble them 
-    // into a tree and test the path names that are 
-    // generated on the fly.
-=======
->>>>>>> 1477936f
     TheWorld* A = new TheWorld();
     TheWorld* B = new TheWorld();
     TheWorld* C = new TheWorld();
