/* -------------------------------------------------------------------------- *
 *                OpenSim:  testComponentInterface.cpp                        *
 * -------------------------------------------------------------------------- *
 * The OpenSim API is a toolkit for musculoskeletal modeling and simulation.  *
 * See http://opensim.stanford.edu and the NOTICE file for more information.  *
 * OpenSim is developed at Stanford University and supported by the US        *
 * National Institutes of Health (U54 GM072970, R24 HD065690) and by DARPA    *
 * through the Warrior Web program.                                           *
 *                                                                            *
 * Copyright (c) 2005-2015 Stanford University and the Authors                *
 * Author(s): Ajay Seth, Ayman Habib                                          *
 *                                                                            *
 * Licensed under the Apache License, Version 2.0 (the "License"); you may    *
 * not use this file except in compliance with the License. You may obtain a  *
 * copy of the License at http://www.apache.org/licenses/LICENSE-2.0.         *
 *                                                                            *
 * Unless required by applicable law or agreed to in writing, software        *
 * distributed under the License is distributed on an "AS IS" BASIS,          *
 * WITHOUT WARRANTIES OR CONDITIONS OF ANY KIND, either express or implied.   *
 * See the License for the specific language governing permissions and        *
 * limitations under the License.                                             *
 * -------------------------------------------------------------------------- */
#include <OpenSim/Auxiliary/auxiliaryTestFunctions.h>
#include <OpenSim/Common/Component.h>
#include <OpenSim/Common/Reporter.h>
#include <OpenSim/Common/TableSource.h>
#include <OpenSim/Common/STOFileAdapter.h>

using namespace OpenSim;
using namespace std;
using namespace SimTK;

class Foo;
class Bar;

class Sub : public Component {
    OpenSim_DECLARE_CONCRETE_OBJECT(Sub, Component);
public:
    OpenSim_DECLARE_OUTPUT_FOR_STATE_VARIABLE(subState);
    Sub() = default;
    virtual ~Sub() = default;
private:
    void extendAddToSystem(MultibodySystem &system) const override {
        Super::extendAddToSystem(system);
        addStateVariable("subState", Stage::Dynamics);
    }
    void computeStateVariableDerivatives(const SimTK::State& s) const override {
        double deriv = exp(-2.0*s.getTime());
        setStateVariableDerivativeValue(s, "subState", deriv);
    }
}; //end class Sub

class TheWorld : public Component {
    OpenSim_DECLARE_CONCRETE_OBJECT(TheWorld, Component);
public:
    TheWorld() : Component() { }

    TheWorld(const std::string& fileName, bool updFromXMLNode = false)
        : Component(fileName, updFromXMLNode) {
        // Propagate XML file values to properties 
        updateFromXMLDocument();
        // add components listed as properties as sub components.
        finalizeFromProperties();
    }

    void add(Component* comp) {
        addComponent(comp);
        // Edit Sub 
        /*Sub& subc = */updMemberSubcomponent<Sub>(intSubix);
    }

    // Top level connection method for this all encompassing component, TheWorld
    void connect() {
        Super::connect(*this);
    }
    void buildUpSystem(MultibodySystem& system) { 
        connect();
        addToSystem(system);
    }

    const SimbodyMatterSubsystem& getMatterSubsystem() const { return *matter; }
    SimbodyMatterSubsystem& updMatterSubsystem() const { return *matter; }

    const GeneralForceSubsystem& getForceSubsystem() const { return *forces; }
    GeneralForceSubsystem& updForceSubsystem() const { return *forces; }

protected:
    // Component interface implementation
    void extendAddToSystem(MultibodySystem& system) const override {
        if (system.hasMatterSubsystem()){
            matter = system.updMatterSubsystem();
        }
        else{
            // const Sub& subc = getMemberSubcomponent<Sub>(intSubix);

            SimbodyMatterSubsystem* old_matter = matter.release();
            delete old_matter;
            matter = new SimbodyMatterSubsystem(system);

            GeneralForceSubsystem* old_forces = forces.release();
            delete old_forces;
            forces = new GeneralForceSubsystem(system);

            SimTK::Force::UniformGravity gravity(*forces, *matter, Vec3(0, -9.816, 0));
            fix = gravity.getForceIndex();

            system.updMatterSubsystem().setShowDefaultGeometry(true);
        }
    }

private:
    // Keep track of pointers to the underlying computational subsystems. 
    mutable ReferencePtr<SimbodyMatterSubsystem> matter;
    mutable ReferencePtr<GeneralForceSubsystem> forces;

    // keep track of the force added by the component
    mutable ForceIndex fix;

    MemberSubcomponentIndex intSubix{ constructSubcomponent<Sub>("internalSub") };

}; // end of TheWorld


class Foo : public Component {
    OpenSim_DECLARE_CONCRETE_OBJECT(Foo, Component);
public:
//=============================================================================
// PROPERTIES
//=============================================================================
    OpenSim_DECLARE_PROPERTY(mass, double, "mass (kg)");
    OpenSim_DECLARE_LIST_PROPERTY_SIZE(inertia, double, 6,
        "inertia {Ixx, Iyy, Izz, Ixy, Ixz, Iyz}");

    OpenSim_DECLARE_OUTPUT(Output1, double, getSomething, SimTK::Stage::Time)
    OpenSim_DECLARE_OUTPUT(Output2, SimTK::Vec3, calcSomething,
            SimTK::Stage::Time)

    OpenSim_DECLARE_OUTPUT(Qs, Vector, getQ, SimTK::Stage::Position)

    OpenSim_DECLARE_OUTPUT(BodyAcc, SpatialVec, calcSpatialAcc,
            SimTK::Stage::Velocity)

    OpenSim_DECLARE_OUTPUT(return_by_ref, double, getReturnByRef,
            SimTK::Stage::Time);
    
    OpenSim_DECLARE_INPUT(input1, double, SimTK::Stage::Model, "");
    OpenSim_DECLARE_INPUT(AnglesIn, Vector, SimTK::Stage::Model, "");
    OpenSim_DECLARE_INPUT(fiberLength, double, SimTK::Stage::Model, "");
    OpenSim_DECLARE_INPUT(activation, double, SimTK::Stage::Model, "");

    Foo() : Component() {
        constructProperties();
        m_ctr = 0;
        m_mutableCtr = 0;
    }

    double getSomething(const SimTK::State& state) const {
        const_cast<Foo *>(this)->m_ctr++;
        m_mutableCtr++;

        return state.getTime();
    }

    SimTK::Vec3 calcSomething(const SimTK::State& state) const {
        const_cast<Foo *>(this)->m_ctr++;
        m_mutableCtr++;

        double t = state.getTime();
        return SimTK::Vec3(t, t*t, sqrt(t));
    }

    SimTK::Vector getQ(const SimTK::State& state) const {
        return state.getQ();
    }

    SimTK::SpatialVec calcSpatialAcc(const SimTK::State& state) const {
        const_cast<Foo *>(this)->m_ctr++;
        m_mutableCtr++;

        return getSystem().getMatterSubsystem().getMobilizedBody(bindex)
            .getBodyAcceleration(state);
    }

    const double& getReturnByRef(const SimTK::State& s) const {
        // Must return something that is stored in the state!
        return s.getTime();
    }

protected:
    /** Component Interface */
    void extendConnect(Component& root) override {
        Super::extendConnect(root);
        // do any internal wiring
        world = dynamic_cast<TheWorld*>(&root);
    }

    void extendAddToSystem(MultibodySystem &system) const override {
        Super::extendAddToSystem(system);

        SimbodyMatterSubsystem& matter = system.updMatterSubsystem();

        Vec3 mInB(0.0, 1.0, 0);
        Vec3 mInP(0, 0, 0);

        SimTK::Body::Rigid bone(
            MassProperties(1, Vec3(0), Inertia::brick(0.5, 1, 0.5)));

        // Thigh connected by hip
        MobilizedBody::Pin b1ToGround(matter.updGround(), SimTK::Transform(mInP),
            bone, SimTK::Transform(mInB));

        //Pin knee connects shank
        MobilizedBody::Pin b1ToB2(b1ToGround, SimTK::Transform(mInP),
            bone, SimTK::Transform(mInB));

        bindex = b1ToB2.getMobilizedBodyIndex();
    }

private:
    int m_ctr;
    mutable int m_mutableCtr;


    void constructProperties() {
        constructProperty_mass(1.0);
        Array<double> inertia(0.001, 6);
        inertia[0] = inertia[1] = inertia[2] = 0.1;
        constructProperty_inertia(inertia);
    }

    // Keep indices and reference to the world
    mutable MobilizedBodyIndex bindex;
    ReferencePtr<TheWorld> world;

}; // End of class Foo

class Bar : public Component {
    OpenSim_DECLARE_CONCRETE_OBJECT(Bar, Component);
public:
    
    OpenSim_DECLARE_CONNECTOR(parentFoo, Foo, "");
    OpenSim_DECLARE_CONNECTOR(childFoo, Foo, "");

    // This is used to test output copying and returns the address of the 
    // component.
    OpenSim_DECLARE_OUTPUT(copytesting, size_t, myself, SimTK::Stage::Model);
    // Use this member variable to ensure that output functions get copied
    // correctly.
    double copytestingViaMemberVariable = 5;
    OpenSim_DECLARE_OUTPUT(copytestingMemVar, double, getCopytestingMemVar,
                           SimTK::Stage::Model);

    OpenSim_DECLARE_OUTPUT(PotentialEnergy, double, getPotentialEnergy,
            SimTK::Stage::Velocity);

    OpenSim_DECLARE_OUTPUT_FOR_STATE_VARIABLE(fiberLength);
    OpenSim_DECLARE_OUTPUT_FOR_STATE_VARIABLE(activation);

    double getPotentialEnergy(const SimTK::State& state) const {
        const GeneralForceSubsystem& forces = world->getForceSubsystem();
        const Force& force = forces.getForce(fix);
        const Force::TwoPointLinearSpring& spring = 
            Force::TwoPointLinearSpring::downcast(force);
    
        return spring.calcPotentialEnergyContribution(state);
    }
    
    /** Returns the `this` pointer. Used to ensure that the std::function 
     within Outputs is properly copied when copying components. */
    size_t myself(const SimTK::State& s) const { return size_t(this); }
    
    double getCopytestingMemVar(const SimTK::State& s) const
    { return copytestingViaMemberVariable; }

protected:
    /** Component Interface */
    void extendConnect(Component& root) override{
        Super::extendConnect(root);
        // do any internal wiring
        world = dynamic_cast<TheWorld*>(&root);
        // perform custom checking
        if (&updConnector<Foo>("parentFoo").getConnectee()
                == &updConnector<Foo>("childFoo").getConnectee()){
            string msg = "ERROR - Bar::extendConnect()\n";
            msg += " parentFoo and childFoo cannot be the same component.";
            throw OpenSim::Exception(msg);
        }
    }

    // Copied here from Component for testing purposes.


    void extendAddToSystem(MultibodySystem& system) const override{

        GeneralForceSubsystem& forces = world->updForceSubsystem();
        SimbodyMatterSubsystem& matter = world->updMatterSubsystem();

        int nb = matter.getNumBodies();
        if (nb > 2) {
            const MobilizedBody& b1 = matter.getMobilizedBody(MobilizedBodyIndex(1));
            const MobilizedBody& b2 = matter.getMobilizedBody(MobilizedBodyIndex(2));

            Force::TwoPointLinearSpring 
                spring(forces, b1, Vec3(0.5,0,0), b2, Vec3(0.5,0,0), 10.0, 0.1);
            fix = spring.getForceIndex();
        }

        // We use these to test the Output's that are generated when we
        // add a StateVariable.
        addStateVariable("fiberLength", SimTK::Stage::Velocity);
        addStateVariable("activation", SimTK::Stage::Dynamics);

        // Create a hidden state variable, so we can ensure that hidden state
        // variables do not have a corresponding Output.
        bool hidden = true;
        addStateVariable("hiddenStateVar", SimTK::Stage::Dynamics, hidden);
    }

    void computeStateVariableDerivatives(const SimTK::State& state) const override {
        setStateVariableDerivativeValue(state, "fiberLength", 2.0);
        setStateVariableDerivativeValue(state, "activation", 3.0 * state.getTime());
        setStateVariableDerivativeValue(state, "hiddenStateVar", 
                                          exp(-0.5 * state.getTime()));
    }

private:

    // keep track of the force added by the component
    mutable ForceIndex fix;
    ReferencePtr<TheWorld> world;

}; // End of class Bar

// Create 2nd level derived class to verify that Component interface
// holds up.
class CompoundFoo : public Foo {
    OpenSim_DECLARE_CONCRETE_OBJECT(CompoundFoo, Foo);
public:
    //=============================================================================
    // PROPERTIES
    //=============================================================================
    OpenSim_DECLARE_PROPERTY(Foo1, Foo, "1st Foo of CompoundFoo");
    OpenSim_DECLARE_PROPERTY(Foo2, Foo, "2nd Foo of CompoundFoo");
    OpenSim_DECLARE_PROPERTY(scale1, double, "Scale factor for 1st Foo");
    OpenSim_DECLARE_PROPERTY(scale2, double, "Scale factor for 2nd Foo");

    CompoundFoo() : Foo() {
        constructProperties();
    }

protected:
    // Component implementation interface
    void extendFinalizeFromProperties() override {
        // Allow Foo to do its finalize from properties
        Super::extendFinalizeFromProperties();

        // Mark components listed in properties as subcomponents
        Foo& foo1 = upd_Foo1();
        Foo& foo2 = upd_Foo2();

        // update CompoundFoo's properties based on it sub Foos
        double orig_mass = get_mass();
        upd_mass() = get_scale1()*foo1.get_mass() + get_scale2()*foo2.get_mass();

        double inertiaScale = (get_mass() / orig_mass);

        for (int i = 0; i < updProperty_inertia().size(); ++i) {
            upd_inertia(i) = inertiaScale*get_inertia(i);
        }
    }

private:
    void constructProperties() {
        constructProperty_Foo1(Foo());
        constructProperty_Foo2(Foo());
        constructProperty_scale1(1.0);
        constructProperty_scale2(2.0);
    }   
}; // End of Class CompoundFoo

SimTK_NICETYPENAME_LITERAL(Foo);
SimTK_NICETYPENAME_LITERAL(Bar);

void testMisc() {
    // Define the Simbody system
    MultibodySystem system;

    TheWorld theWorld;
    theWorld.setName("World");
    theWorld.finalizeFromProperties();

    TheWorld* cloneWorld = theWorld.clone();
    cloneWorld->setName("ClonedWorld");
    cloneWorld->finalizeFromProperties();

    TheWorld copyWorld(theWorld);
    copyWorld.setName("CopiedWorld");
    copyWorld.finalizeFromProperties();

    const Sub& theSub = theWorld.getComponent<Sub>("internalSub");
    const Sub& cloneSub = cloneWorld->getComponent<Sub>("internalSub");
    const Sub& copySub = copyWorld.getComponent<Sub>("internalSub");

    // The clone and copy intern Sub components should be different
    // allocation (address) from original internal Sub
    ASSERT(&theSub != &cloneSub);
    ASSERT(&theSub != &copySub);
    // But their contents/values should be identical 
    ASSERT(theSub == cloneSub);
    ASSERT(theSub == copySub);

    // let component add its stuff to the system
    Foo& foo = *new Foo();
    foo.setName("Foo");
    theWorld.add(&foo);
    foo.set_mass(2.0);

    // Foo* footTest = foo.clone();

    // bar0 is to test copying of the function within a component's outputs.
    std::unique_ptr<Bar> bar0(new Bar());
    Bar& bar = *bar0->clone();
    bar.copytestingViaMemberVariable = 6;
    bar.setName("Bar");
    theWorld.add(&bar);

    Bar barEqual(bar);
    ASSERT(barEqual == bar);

    //Configure the connector to look for its dependency by this name
    //Will get resolved and connected automatically at Component connect
    bar.updConnector<Foo>("parentFoo").setConnecteeName(foo.getFullPathName());
    bar.updConnector<Foo>("childFoo").connect(foo);
        
    // add a subcomponent
    // connect internals
    ASSERT_THROW( OpenSim::Exception,
                  theWorld.connect() );


    ComponentList<Component> worldTreeAsList = theWorld.getComponentList();
    std::cout << "list begin: " << worldTreeAsList.begin()->getName() << std::endl;
    for (auto it = worldTreeAsList.begin();
              it != worldTreeAsList.end(); ++it) {
        std::cout << "Iterator is at: " << it->getFullPathName() << std::endl;
    }

        
    std::cout << "Using range-for loop: " << std::endl;
    for (const Component& component : worldTreeAsList) {
        std::cout << "Iterator is at: " << component.getFullPathName() << std::endl;
    }

        
    std::cout << "Iterate over only Foo's." << std::endl;
    for (auto& component : theWorld.getComponentList<Foo>()) {
        std::cout << "Iterator is at: " << component.getFullPathName() << std::endl;
    }

    Foo& foo2 = *new Foo();
    foo2.setName("Foo2");
    foo2.set_mass(3.0);

    theWorld.add(&foo2);

    std::cout << "Iterate over Foo's after adding Foo2." << std::endl;
    for (auto& component : theWorld.getComponentList<Foo>()) {
        std::cout << "Iter at: " << component.getFullPathName() << std::endl;
    }

    bar.updConnector<Foo>("childFoo").connect(foo2);
    string connectorName = bar.updConnector<Foo>("childFoo").getConcreteClassName();

    // Bar should connect now
    theWorld.connect();
    theWorld.buildUpSystem(system);

    const Foo& foo2found = theWorld.getComponent<Foo>("Foo2");
    ASSERT(foo2 == foo2found);

    // do any other input/output connections
    foo.updInput("input1").connect(bar.getOutput("PotentialEnergy"));
    
    // check how this model serializes
    string modelFile("testComponentInterfaceModel.osim");
    theWorld.print(modelFile);

    // Simbody model state setup
    State s = system.realizeTopology();

    // int nu = system.getMatterSubsystem().getNumMobilities();

    //SimTK::Visualizer viz(system);
    //viz.drawFrameNow(s);
    const Vector q = Vector(s.getNQ(), SimTK::Pi/2);
    const Vector u = Vector(s.getNU(), 1.0);
        
    // Ensure the "this" pointer inside the output function is for the
    // correct Bar.
    system.realize(s, Stage::Model);
    // Since bar0 is not part of any "world", we must call
    // finalizeFromProperties() on it ourselves in order to set the
    // "owner" of its outputs.
    bar0->finalizeFromProperties();
    // If bar's copytesting output is 0, then the following tests will pass
    // accidentally.
    SimTK_TEST(bar.getOutputValue<size_t>(s, "copytesting") != 0);
    // Make sure bar's outputs don't point to bar0.
    SimTK_TEST(bar.getOutputValue<size_t>(s, "copytesting") != size_t(bar0.get()));
    // Make sure bar's outputs are using bar underneath.
    SimTK_TEST(bar.getOutputValue<size_t>(s, "copytesting") == size_t(&bar));
    SimTK_TEST(bar0->getOutputValue<double>(s, "copytestingMemVar") == 5);
    SimTK_TEST(bar.getOutputValue<double>(s, "copytestingMemVar") == 6);
        
    // By deleting bar0 then calling getOutputValue on bar without a
    // segfault (throughout the remaining code), we ensure that bar
    // does not depend on bar0.
    bar0.reset(nullptr);


    for (int i = 0; i < 10; ++i){
        s.updTime() = i*0.01234;
        s.updQ() = (i+1)*q/10.0;
        system.realize(s, Stage::Velocity);

        const AbstractOutput& out1 = foo.getOutput("Output1");
        const AbstractOutput& out2 = foo.getOutput("Output2");
        const AbstractOutput& out3 = foo.getOutput("Qs");
        const AbstractOutput& out4 = foo.getOutput("BodyAcc");
        const AbstractOutput& out5 = bar.getOutput("PotentialEnergy");

        cout << "=========================[Time " << s.getTime() << "s]======================="<<endl;
        cout << out1.getName() <<"|"<< out1.getTypeName() <<"|"<< out1.getValueAsString(s) << endl;
        cout << out2.getName() <<"|"<< out2.getTypeName() <<"|"<< out2.getValueAsString(s) << endl;
        cout << out3.getName() <<"|"<< out3.getTypeName() <<"|"<< out3.getValueAsString(s) << endl;
            
        system.realize(s, Stage::Acceleration);
        cout << out4.getName() <<"|"<< out4.getTypeName() <<"|"<< out4.getValueAsString(s) << endl;
        cout << out5.getName() <<"|"<< out5.getTypeName() <<"|"<< out5.getValueAsString(s) << endl;

        //viz.report(s);
        system.realize(s, Stage::Report);

        cout << "foo.input1 = " << foo.getInputValue<double>(s, "input1") << endl;
    }

    // Test the output that returns by const T&.
    SimTK_TEST(foo.getOutputValue<double>(s, "return_by_ref") == s.getTime());
    
    MultibodySystem system2;
    TheWorld *world2 = new TheWorld(modelFile, true);
        
    world2->updComponent("Bar").getConnector<Foo>("childFoo");
    // We haven't called connect yet, so this connection isn't made yet.
    SimTK_TEST_MUST_THROW_EXC(
            world2->updComponent("Bar").getConnectee<Foo>("childFoo"),
            OpenSim::Exception
             );

    ASSERT(theWorld == *world2, __FILE__, __LINE__,
        "Model serialization->deserialization FAILED");

    world2->setName("InternalWorld");
    world2->connect();

    world2->updComponent("Bar").getConnector<Foo>("childFoo");
    ASSERT("Foo2" ==
            world2->updComponent("Bar").getConnectee<Foo>("childFoo").getName());

    world2->buildUpSystem(system2);
    s = system2.realizeTopology();

    world2->print("clone_" + modelFile);

    // Test copy assignment
    TheWorld world3;
    world3 = *world2;

    ASSERT(&world3 != world2, __FILE__, __LINE__,
        "Model copy assignment FAILED: A copy was not made.");

    world3.finalizeFromProperties();

    ASSERT(world3 == *world2, __FILE__, __LINE__,
        "Model copy assignment FAILED: Property values are not identical.");

    world3.getComponent("Bar").getConnector<Foo>("parentFoo");

    auto& barInWorld3 = world3.getComponent<Bar>("Bar");
    auto& barInWorld2 = world2->getComponent<Bar>("Bar");
    ASSERT(&barInWorld3 != &barInWorld2, __FILE__, __LINE__, 
        "Model copy assignment FAILED: property was not copied but "
        "assigned the same memory");

    world3.setName("World3");

    // Add second world as the internal model of the first
    theWorld.add(world2);
    theWorld.connect();

    Bar& bar2 = *new Bar();
    bar2.setName("bar2");
    CompoundFoo& compFoo = *new CompoundFoo();
    compFoo.setName("BigFoo");

    compFoo.set_Foo1(foo);
    compFoo.set_Foo2(foo2);
    compFoo.finalizeFromProperties();

    world3.add(&compFoo);
    world3.add(&bar2);

    //Configure the connector to look for its dependency by this name
    //Will get resolved and connected automatically at Component connect
    bar2.updConnector<Foo>("parentFoo")
    .setConnecteeName(compFoo.getRelativePathName(bar2));
    bar2.updConnector<Foo>("childFoo").connect(foo);

    world3.finalizeFromProperties();
    world3.print("Compound_" + modelFile);

    cout << "Adding world3 to theWorld" << endl;
    theWorld.add(world3.clone());

    // Should not be able to add the same Component twice within the same tree
    ASSERT_THROW( ComponentAlreadyPartOfOwnershipTree,
                  world3.add(&bar2));

    cout << "Connecting theWorld:" << endl;
    theWorld.dumpSubcomponents();
    theWorld.finalizeFromProperties();
    theWorld.connect();

    auto* reporter = new TableReporterVector();
    reporter->set_report_time_interval(0.1);
    reporter->updInput("inputs").connect(foo.getOutput("Qs"));
    theWorld.add(reporter);

    MultibodySystem system3;
    cout << "Building theWorld's system:" << endl;
    theWorld.buildUpSystem(system3);

    // Connect our state variables.
    foo.updInput("fiberLength").connect(bar.getOutput("fiberLength"));
    foo.updInput("activation").connect(bar.getOutput("activation"));
    // Since hiddenStateVar is a hidden state variable, it has no
    // corresponding output.
    ASSERT_THROW( OpenSim::Exception,
          /*const AbstractOutput& out = */bar.getOutput("hiddenStateVar") );

    s = system3.realizeTopology();

    bar.setStateVariableValue(s, "fiberLength", 1.5);
    bar.setStateVariableValue(s, "activation", 0);

    // int nu3 = system3.getMatterSubsystem().getNumMobilities();

    // realize simbody system to velocity stage
    system3.realize(s, Stage::Velocity);

    RungeKuttaFeldbergIntegrator integ(system3);
    integ.setAccuracy(1.0e-3);

    TimeStepper ts(system3, integ);
    ts.initialize(s);
    ts.stepTo(1.0);
    s = ts.getState();

    // realize simbody system to velocity stage
    system3.realize(s, Stage::Velocity);

    // Get the results of integrating the system forward
    const TimeSeriesTable_<Real>& results = reporter->getReport();
    ASSERT(results.getNumRows() == 11, __FILE__, __LINE__,
        "Number of rows in Reporter results not equal to number of time intervals.");
    cout << "************** Contents of Table of Results ****************" << endl;
    cout << results << endl;
    cout << "***************** Qs Output at Final state *****************" << endl;
    auto& finalVal = foo.getOutputValue<Vector>(s, "Qs");
    (~finalVal).dump();
    size_t ncols = results.getNumColumns();
    ASSERT(ncols == static_cast<size_t>(finalVal.size()), __FILE__, __LINE__,
        "Number of cols in Reporter results not equal to size of Output'Qs' size.");

    // Check the result of the integration on our state variables.
    ASSERT_EQUAL(3.5, bar.getOutputValue<double>(s, "fiberLength"), 1e-10);
    ASSERT_EQUAL(1.5, bar.getOutputValue<double>(s, "activation"), 1e-10);

    // Ensure the connection works.
    ASSERT_EQUAL(3.5, foo.getInputValue<double>(s, "fiberLength"), 1e-10);
    ASSERT_EQUAL(1.5, foo.getInputValue<double>(s, "activation"), 1e-10);

    theWorld.dumpSubcomponents();

    std::cout << "Iterate over all Components in the world." << std::endl;
    for (auto& component : theWorld.getComponentList<Component>()) {
        std::cout << "Iterator is at: " << component.getFullPathName() << std::endl;
    }

    // Should fail to get Component when path is not specified
    ASSERT_THROW(OpenSim::Exception,
        theWorld.getComponent<CompoundFoo>("BigFoo") );

    // With path to the component it should work
    auto& bigFoo = theWorld.getComponent<CompoundFoo>("World/World3/BigFoo");
    // const Sub& topSub = theWorld.getComponent<Sub>("InternalWorld/internalSub");
        
    // Should also be able to get top-level
    auto& topFoo = theWorld.getComponent<Foo>("Foo2");
    cout << "Top level Foo2 path name: " << topFoo.getFullPathName() << endl;

    // And the leaf Foo2 from BigFoo
    auto& leafFoo = bigFoo.getComponent<Foo>("Foo2");
    cout << "Leaf level Foo2 path name: " << leafFoo.getFullPathName() << endl;

    theWorld.print("Nested_" + modelFile);
}



void testListInputs() {
    MultibodySystem system;
    TheWorld theWorld;
    theWorld.setName("World");
    
    Foo& foo = *new Foo();
    foo.setName("Foo");
    theWorld.add(&foo);
    foo.set_mass(2.0);

    Foo& foo2 = *new Foo();
    foo2.setName("Foo2");
    foo2.set_mass(3.0);
    theWorld.add(&foo2);

    Bar& bar = *new Bar();
    bar.setName("Bar");
    theWorld.add(&bar);

    bar.updConnector<Foo>("parentFoo").setConnecteeName("Foo");
    bar.updConnector<Foo>("childFoo").setConnecteeName("Foo2");
    
    auto* reporter = new ConsoleReporter();
    reporter->setName("rep0");
    theWorld.add(reporter);

    // wire up console reporter inputs to desired model outputs
    reporter->updInput("inputs").connect(foo.getOutput("Output1"));
    reporter->updInput("inputs").connect(bar.getOutput("PotentialEnergy"));
    reporter->updInput("inputs").connect(bar.getOutput("fiberLength"));
    reporter->updInput("inputs").connect(bar.getOutput("activation"));

    auto* tabReporter = new TableReporter();
    tabReporter->setName("TableReporterMixedOutputs");
    theWorld.add(tabReporter);

    // wire up table reporter inputs to desired model outputs
    tabReporter->updInput("inputs").connect(bar.getOutput("fiberLength"));
    tabReporter->updInput("inputs").connect(bar.getOutput("activation"));
    tabReporter->updInput("inputs").connect(foo.getOutput("Output1"));
    tabReporter->updInput("inputs").connect(bar.getOutput("PotentialEnergy"));

   
    theWorld.connect();
    theWorld.buildUpSystem(system);
    
    State s = system.realizeTopology();
    
    const Vector q = Vector(s.getNQ(), SimTK::Pi/2);
    for (int i = 0; i < 10; ++i){
        s.updTime() = i*0.01234;
        s.updQ() = (i+1)*q/10.0;
        system.realize(s, Stage::Report);
    }

    cout << "  TableReporterMixedOutputs (contents)" << endl;
    cout << tabReporter->getReport() << endl;
}


void testListConnectors() {
    MultibodySystem system;
    TheWorld theWorld;
    theWorld.setName("world");
    
    Foo& foo = *new Foo(); foo.setName("foo"); foo.set_mass(2.0);
    theWorld.add(&foo);

    Foo& foo2 = *new Foo(); foo2.setName("foo2"); foo2.set_mass(3.0);
    theWorld.add(&foo2);

    Bar& bar = *new Bar(); bar.setName("bar");
    theWorld.add(&bar);
    
    // Non-list connectors.
    bar.updConnector<Foo>("parentFoo").setConnecteeName("foo");
    bar.updConnector<Foo>("childFoo").setConnecteeName("foo2");
    
    // Ensure that calling connect() on bar's "parentFoo" doesn't increase
    // its number of connectees.
    bar.updConnector<Foo>("parentFoo").connect(foo);
    // TODO The "Already connected to 'foo'" is caught by `connect()`.
    SimTK_TEST(bar.getConnector<Foo>("parentFoo").getNumConnectees() == 1);
    
    theWorld.connect();
    theWorld.buildUpSystem(system);
    
    State s = system.realizeTopology();
    
    std::cout << bar.getConnectee<Foo>("parentFoo").get_mass() << std::endl;
    
    // TODO redo with the property list / the reference connect().
}

void testComponentPathNames()
{
    Foo foo;
    Bar bar;
    TheWorld top;

    // These are not valid component names
    // Only using for testing as surrogates for path names
    // which are computed by the component. Just testing
    // the relative path name facility here.
    top.setName("Top");
    foo.setName("A/B/C/D");
    bar.setName("A/B/E");

    std::string fooWrtBar = foo.getRelativePathName(bar);
    ASSERT(fooWrtBar == "../C/D"); // "/A/B/" as common

    std::string barWrtFoo= bar.getRelativePathName(foo);
    ASSERT(barWrtFoo == "../../E"); // "/A/B/" as common

    // null case foo wrt foo
    std::string fooWrtFoo = foo.getRelativePathName(foo);
    ASSERT(fooWrtFoo == "");

    std::string topFullPath = top.getFullPathName();
    std::string fooWrtTop = foo.getRelativePathName(top);
    ASSERT(fooWrtTop == "../A/B/C/D");

    std::string topWrtFoo = top.getRelativePathName(foo);
    ASSERT(topWrtFoo== "../../../../Top");

    foo.setName("World/Foo");
    bar.setName("World3/bar2");
    fooWrtBar = foo.getRelativePathName(bar);
    ASSERT(fooWrtBar == "../../World/Foo");

    foo.setName("World3/bar2/foo1");
    fooWrtBar = foo.getRelativePathName(bar);
    ASSERT(fooWrtBar == "./foo1");

    bar.setName("LegWithConstrainedFoot/footConstraint");
    foo.setName("LegWithConstrainedFoot/foot");
    barWrtFoo = bar.getRelativePathName(foo);
    ASSERT(barWrtFoo == "../footConstraint");

    // Now build use real components and assemble them 
    // into a tree and test the path names that are 
    // generated on the fly.
    TheWorld* A = new TheWorld();
    TheWorld* B = new TheWorld();
    TheWorld* C = new TheWorld();
    TheWorld* D = new TheWorld();
    TheWorld* E = new TheWorld();
    A->setName("A");
    B->setName("B");
    C->setName("C");
    D->setName("D");
    E->setName("E");
    
    top.add(A);
    A->add(B);
    B->add(C);
    A->add(D);
    D->add(E);

    top.dumpSubcomponents();

    std::string fullPathC = C->getFullPathName();
    ASSERT(fullPathC == "/Top/A/B/C");

    std::string fullPathE = E->getFullPathName();
    ASSERT(fullPathE == "/Top/A/D/E");

    // Must specify a unique path to E
    ASSERT_THROW(OpenSim::ComponentNotFoundOnSpecifiedPath,
                 /*auto& eref = */top.getComponent("E") );

    auto& cref = top.getComponent(fullPathC);
    auto& eref = top.getComponent(fullPathE);

    auto cFromE = cref.getRelativePathName(eref);
    ASSERT(cFromE == "../../B/C");

    auto eFromC = eref.getRelativePathName(cref);
    ASSERT(eFromC == "../../D/E");

    // verify that we can also navigate relative paths properly
    auto& eref2 = cref.getComponent(eFromC);
    ASSERT(eref2 == eref);

    Foo* foo1 = new Foo();
    foo1->setName("Foo1");
    Foo* foo2 = new Foo();
    foo2->setName("Foo2");
    Bar* bar2 = new Bar();
    bar2->setName("Bar2");

    A->add(foo1);
    A->add(foo2);
    A->add(bar2);

    TheWorld* F = A->clone();
    F->setName("F");
    top.add(F);

    top.dumpSubcomponents();

    std::string fFoo1FullPath = 
        F->getComponent<Foo>("Foo1").getFullPathName();
    std::string aBar2FullPath = 
        A->getComponent<Bar>("Bar2").getFullPathName();
    auto bar2FromBarFoo = 
        bar2->getRelativePathName(F->getComponent<Foo>("Foo1"));

    // Verify deep copy of subcomponents
    const Foo& foo1inA = top.getComponent<Foo>("/Top/A/Foo1");
    const Foo& foo1inF = top.getComponent<Foo>("/Top/F/Foo1");
    ASSERT(&foo1inA != &foo1inF);

    // double check that we have the original Foo foo1 in A
    ASSERT(&foo1inA == foo1);

    // This bar2 that belongs to A and connects the two foo2s
    bar2->updConnector<Foo>("parentFoo").connect(*foo2);
    bar2->updConnector<Foo>("childFoo")
        .connect(F->getComponent<Foo>("Foo2"));

    // auto& foo2inF = bar2->getComponent<Foo>("../../F/Foo2");

    // now wire up bar2 that belongs to F and connect the 
    // two foo1s one in A and other F
    auto& fbar2 = F->updComponent<Bar>("Bar2");
    ASSERT(&fbar2 != bar2);

    fbar2.updConnector<Foo>("parentFoo").connect(*foo1);
    fbar2.updConnector<Foo>("childFoo")
        .setConnecteeName("../Foo1");

    top.dumpSubcomponents();
    top.connect();
}

void testInputOutputConnections()
{
    TheWorld world;
    Foo* foo1 = new Foo();
    Foo* foo2 = new Foo();
    Bar* bar = new Bar();

    foo1->setName("foo1");
    foo2->setName("foo2");
    bar->setName("bar");
    bar->updConnector<Foo>("parentFoo").connect(*foo1);
    bar->updConnector<Foo>("childFoo").connect(*foo2);
    
    world.add(foo1);
    world.add(foo2);
    world.add(bar);

    MultibodySystem mbs;

    // Should yield warnings about unconnected Inputs
    cout << "Unsatisfied Inputs during world.connect()" << endl;
    world.connect();

    // do any other input/output connections
    foo1->updInput("input1").connect(bar->getOutput("PotentialEnergy"));
    // Must throw an exception since subState0 is not a state of internalSub.
    ASSERT_THROW(OpenSim::Exception, 
        foo2->updInput("input1").connect(world.getOutput("./internalSub/subState0")));
    // internalSub's state is "subState"
    foo2->updInput("input1").connect(world.getOutput("./internalSub/subState"));

    foo1->updInput("AnglesIn").connect(foo2->getOutput("Qs"));
    foo2->updInput("AnglesIn").connect(foo1->getOutput("Qs"));

    foo1->updInput("activation").connect(bar->getOutput("activation"));
    foo1->updInput("fiberLength").connect(bar->getOutput("fiberLength"));

    foo2->updInput("activation").connect(bar->getOutput("activation"));
    foo2->updInput("fiberLength").connect(bar->getOutput("fiberLength"));

    cout << "Unsatisfied Inputs after wiring Outputs to Inputs." << endl;
    world.connect();
    world.buildUpSystem(mbs);
}

void testInputConnecteeNames() {
    std::string outputPath, channelName, annotation;
    
    AbstractInput::parseConnecteeName("/foo/bar/output",
                                      outputPath, channelName, annotation);
    SimTK_TEST(outputPath == "/foo/bar/output");
    SimTK_TEST(channelName == "");
    SimTK_TEST(annotation == "output");
    
    AbstractInput::parseConnecteeName("/foo/bar/output:channel",
                                      outputPath, channelName, annotation);
    SimTK_TEST(outputPath == "/foo/bar/output");
    SimTK_TEST(channelName == "channel");
    SimTK_TEST(annotation == "channel");
    
    AbstractInput::parseConnecteeName("/foo/bar/output(anno)",
                                      outputPath, channelName, annotation);
    SimTK_TEST(outputPath == "/foo/bar/output");
    SimTK_TEST(channelName == "");
    SimTK_TEST(annotation == "anno");
    
    AbstractInput::parseConnecteeName("/foo/bar/output:channel(anno)",
                                      outputPath, channelName, annotation);
    SimTK_TEST(outputPath == "/foo/bar/output");
    SimTK_TEST(channelName == "channel");
    SimTK_TEST(annotation == "anno");
    
    // TODO test invalid names as well.
}

template<typename RowVec>
void assertEqual(const RowVec& a, const RowVec& b) {
    assert(a.nrow() == b.nrow());
    assert(a.ncol() == b.ncol());
    for(int i = 0; i < a.ncol(); ++i)
        ASSERT_EQUAL(a[i], b[i], 1e-10);
}

void testTableSource() {
    using namespace OpenSim;
    using namespace SimTK;

    {
<<<<<<< HEAD
=======
        TheWorld model{};
        auto tablesource = new TableSourceVec3{};
        tablesource->setName("tablesource");
        tablesource->set_filename("testEformatParsing.trc");
        tablesource->set_tablename("markers");
        model.addComponent(tablesource);

        model.print("TestTableSource.osim");
    }

    {
>>>>>>> 4c1c9d7b
    const std::string src_file{"TestTableSource.osim"};
    TheWorld model{src_file};
    const auto& tablesource = 
        model.getComponent<TableSourceVec3>("tablesource");
    model.print("TestTableSourceResult.osim");
    // Read the model file again to verify serialization.
    TheWorld model_copy{"TestTableSourceResult.osim"};
    const auto& tablesource_copy = 
        model_copy.getComponent<TableSourceVec3>("tablesource");
    OPENSIM_THROW_IF(tablesource_copy.get_filename() !=
                     tablesource.get_filename(),
                     OpenSim::Exception);
    }

    TimeSeriesTable table{};
    table.setColumnLabels({"0", "1", "2", "3"});
    SimTK::RowVector_<double> row{4, double{0}};
    for(unsigned i = 0; i < 4; ++i)
        table.appendRow(0.00 + 0.25 * i, row + i);

    std::cout << "Contents of the table :" << std::endl;
    std::cout << table << std::endl;

    auto tableSource = new TableSource{table};

    auto tableReporter = new TableReporter_<double, double>{};

    // Define the Simbody system
    MultibodySystem system;

    TheWorld theWorld;
    theWorld.setName("World");

    theWorld.add(tableSource);
    theWorld.add(tableReporter);

    tableReporter->updInput("inputs").connect(tableSource->getOutput("column"));

    theWorld.finalizeFromProperties();

    theWorld.connect();
    theWorld.buildUpSystem(system);

    const auto& report = tableReporter->getReport();

    State s = system.realizeTopology();

    s.setTime(0);
    tableReporter->report(s);
    assertEqual(table.getRowAtIndex(0)  , report.getRowAtIndex(0));

    s.setTime(0.1);
    tableReporter->report(s);
    row = RowVector_<double>{4, 0.4};
    assertEqual(row.getAsRowVectorView(), report.getRowAtIndex(1));

    s.setTime(0.25);
    tableReporter->report(s);
    assertEqual(table.getRowAtIndex(1)  , report.getRowAtIndex(2));

    s.setTime(0.4);
    tableReporter->report(s);
    row = RowVector_<double>{4, 1.6};
    assertEqual(row.getAsRowVectorView(), report.getRowAtIndex(3));

    s.setTime(0.5);
    tableReporter->report(s);
    assertEqual(table.getRowAtIndex(2)  , report.getRowAtIndex(4));

    s.setTime(0.6);
    tableReporter->report(s);
    row = RowVector_<double>{4, 2.4};
    assertEqual(row.getAsRowVectorView(), report.getRowAtIndex(5));

    s.setTime(0.75);
    tableReporter->report(s);
    assertEqual(table.getRowAtIndex(3)  , report.getRowAtIndex(6));

    std::cout << "Report: " << std::endl;
    std::cout << report << std::endl;
}


const std::string dataFileNameForInputConnecteeSerialization =
        "testComponentInterface_testInputConnecteeSerialization_data.sto";

void writeTimeSeriesTableForInputConnecteeSerialization() {
    TimeSeriesTable table{};
    table.setColumnLabels({"a", "b", "c", "d"});
    SimTK::RowVector row{4, 0.0}; row(1)=0.5; row(2)= 0.7; row(3)=0.8;
    for(unsigned i = 0; i < 4; ++i) table.appendRow(0.25 * i, row + i);
    STOFileAdapter::write(table, dataFileNameForInputConnecteeSerialization);
}

void testListInputConnecteeSerialization() {
    // We build a model, store the input connectee names, then
    // recreate the same model from a serialization, and make sure the
    // connectee names are the same.

    // Helper function.
    auto getConnecteeNames = [](const AbstractInput& in) {
        const auto numConnectees = in.getNumConnectees();
        std::vector<std::string> connecteeNames(numConnectees);
        for (int ic = 0; ic < numConnectees; ++ic) {
            connecteeNames[ic] = in.getConnecteeName(ic);
        }
        return connecteeNames;
    };

    // Build a model and serialize it.
    std::string modelFileName = "testComponentInterface_"
                                "testListInputConnecteeSerialization_world.xml";
    std::vector<std::string> expectedConnecteeNames{
            "../producer/column:a",
            "../producer/column:c",
            "../producer/column:b(berry)"};
    SimTK::Vector expectedInputValues;
    {
        // Create the "model," which just contains a reporter.
        TheWorld world;
        world.setName("World");
        
        // TableSource.
        auto* source = new TableSource();
        source->setName("producer");
        source->set_filename(dataFileNameForInputConnecteeSerialization);
        
        // TableReporter.
        auto* reporter = new TableReporter();
        reporter->setName("consumer");
        
        // Add to world.
        world.add(source);
        world.add(reporter);
        
        // Connect, finalize, etc.
        const auto& output = source->getOutput("column");
        // See if we preserve the ordering of the channels.
        reporter->updInput("inputs").connect(output.getChannel("a"));
        reporter->updInput("inputs").connect(output.getChannel("c"));
        // We want to make sure annotations are preserved.
        reporter->updInput("inputs").connect(output.getChannel("b"), "berry");
        world.finalizeFromProperties();
        world.connect();
        MultibodySystem system;
        world.buildUpSystem(system);
        
        // Grab the connectee names.
        const auto& input = reporter->getInput("inputs");
        SimTK_TEST(getConnecteeNames(input) == expectedConnecteeNames);
        
        // Get the value of the input at some given time.
        State s = system.realizeTopology();
        system.realize(s, Stage::Model);
        s.setTime(0.3);
        expectedInputValues = Input<double>::downcast(input).getVector(s);
        SimTK_TEST(expectedInputValues.size() == 3);
        
        // Serialize.
        world.print(modelFileName);
    }
    
    // Deserialize and test.
    {
        TheWorld world(modelFileName);
        const auto& reporter = world.getComponent("consumer");
        const auto& input = reporter.getInput("inputs");
        // Check connectee names before *and* after connecting, since
        // the connecting process edits the connectee_name property.
        SimTK_TEST(getConnecteeNames(input) == expectedConnecteeNames);
        world.connect();
        SimTK_TEST(getConnecteeNames(input) == expectedConnecteeNames);
        // Check annotations.
        SimTK_TEST(input.getAnnotation(0) == "a"); // default.
        SimTK_TEST(input.getAnnotation(1) == "c"); // default.
        SimTK_TEST(input.getAnnotation(2) == "berry"); // specified.
        
        // Check that the value of the input is the same as before.
        MultibodySystem system;
        world.buildUpSystem(system);
        State s = system.realizeTopology();
        system.realize(s, Stage::Model);
        s.setTime(0.3);
        auto actualInputValues = Input<double>::downcast(input).getVector(s);
        
        SimTK_TEST_EQ(expectedInputValues, actualInputValues);
        
        // Check that `getInput()` can search through subcomponents.
        SimTK_TEST(world.getInput("consumer/inputs") == input);
    }
}

void testSingleValueInputConnecteeSerialization() {

    // Test normal behavior of single-value input (de)serialization.
    // -------------------------------------------------------------
    
    // Build a model and serialize it.
    std::string modelFileName = "testComponentInterface_"
            "testSingleValueInputConnecteeSerialization_world.xml";
    double expectedInput1Value(SimTK::NaN);
    {
        // Create the "model," which just contains a reporter.
        TheWorld world;
        world.setName("World");
        
        // TableSource.
        auto* source = new TableSource();
        source->setName("producer");
        source->set_filename(dataFileNameForInputConnecteeSerialization);
        
        // TableReporter.
        auto* foo = new Foo();
        foo->setName("consumer");
        // Make sure we are dealing with single-value inputs
        // (future-proofing this test).
        SimTK_TEST(!foo->updInput("input1").isListConnector());
        SimTK_TEST(!foo->updInput("fiberLength").isListConnector());
        
        // Add to world.
        world.add(source);
        world.add(foo);
        
        // Connect, finalize, etc.
        const auto& output = source->getOutput("column");
        // See if we preserve the ordering of the channels.
        foo->updInput("input1").connect(output.getChannel("b"));
        // We want to make sure annotations are preserved.
        foo->updInput("fiberLength").connect(output.getChannel("d"), "desert");
        world.finalizeFromProperties();
        world.connect();
        MultibodySystem system;
        world.buildUpSystem(system);
        
        // Get the value of the input at some given time.
        State s = system.realizeTopology();
        system.realize(s, Stage::Model);
        s.setTime(0.3);
        const auto& input1 = foo->getInput("input1");
        expectedInput1Value = Input<double>::downcast(input1).getValue(s);
        
        // We won't wire up this input, but its connectee name should still
        // (de)serialize.
        foo->updInput("activation").setConnecteeName("non/existant");
        
        // Serialize.
        world.print(modelFileName);
    }
    
    // Deserialize and test.
    {
        TheWorld world(modelFileName);
        auto& foo = world.updComponent("consumer");
        const auto& input1 = foo.getInput("input1");
        const auto& fiberLength = foo.getInput("fiberLength");
        auto& activation = foo.updInput("activation");
        
        // Make sure these inputs are single-value after deserialization,
        // even before connecting.
        SimTK_TEST(!input1.isListConnector());
        SimTK_TEST(!fiberLength.isListConnector());
        SimTK_TEST(!activation.isListConnector());
        
        // Check connectee names before *and* after connecting, since
        // the connecting process edits the connectee_name property.
        std::cout << "DEBUG " << input1.getConnecteeName() << std::endl;
        SimTK_TEST(input1.getConnecteeName() == "../producer/column:b");
        SimTK_TEST(fiberLength.getConnecteeName() ==
                   "../producer/column:d(desert)");
        // Even if we hadn't wired this up, its name still deserializes:
        SimTK_TEST(activation.getConnecteeName() == "non/existant");
        // Now we must clear this before trying to connect, since the connectee
        // doesn't exist.
        activation.setConnecteeName("");
        
        // Connect.
        world.connect();
        
        // Make sure these inputs are single-value even after connecting.
        SimTK_TEST(!input1.isListConnector());
        SimTK_TEST(!fiberLength.isListConnector());
        SimTK_TEST(!activation.isListConnector());
        
        SimTK_TEST(input1.getConnecteeName() == "../producer/column:b");
        SimTK_TEST(fiberLength.getConnecteeName() ==
                   "../producer/column:d(desert)");
        
        // Check annotations.
        SimTK_TEST(input1.getAnnotation(0) == "b");
        SimTK_TEST(fiberLength.getAnnotation(0) == "desert");
        
        // Check that the value of the input is the same as before.
        MultibodySystem system;
        world.buildUpSystem(system);
        State s = system.realizeTopology();
        system.realize(s, Stage::Model);
        s.setTime(0.3);
        
        SimTK_TEST_EQ(Input<double>::downcast(input1).getValue(s),
                      expectedInput1Value);
    }
    
    // Test error case: single-value input connectee_name has multiple values.
    // -----------------------------------------------------------------------
    // We'll first create an Input with multiple connectee_names (as is possible
    // in an XML file), then deserialize it and see what errors we get.
    std::string modelFileNameMultipleValues = "testComponentInterface_"
        "testSingleValueInputConnecteeSerializationMultipleValues_world.xml";
    {
        TheWorld world;
        auto* foo = new Foo();
        world.add(foo);
        
        // Hack into the Foo and modify its properties! The typical interface
        // for editing the input's connectee_name does not allow multiple
        // connectee names for a single-value input.
        auto& input1 = foo->updInput("input1");
        AbstractProperty& connectee_name =
                input1.updPropertyByName("connectee_name");
        connectee_name.setAllowableListSize(0, 10);
        connectee_name.appendValue<std::string>("apple");
        connectee_name.appendValue<std::string>("banana");
        connectee_name.appendValue<std::string>("lemon");
        
        world.print(modelFileNameMultipleValues);
    }
    // Deserialize.
    {
        // Single-value connectee cannot have multiple connectee_names.
        SimTK_TEST_MUST_THROW_EXC(
            TheWorld world(modelFileNameMultipleValues),
            OpenSim::Exception);
    }
}


int main() {

    //Register new types for testing deserialization
    Object::registerType(Foo());
    Object::registerType(Bar());
    Object::registerType(TheWorld());
    // Register connector objects that are in use
    Object::registerType(Connector<Foo>());
    Object::registerType(Connector<Bar>());

    SimTK_START_TEST("testComponentInterface");
        SimTK_SUBTEST(testMisc);
        SimTK_SUBTEST(testListInputs);
        SimTK_SUBTEST(testListConnectors);
        SimTK_SUBTEST(testComponentPathNames);
        SimTK_SUBTEST(testInputConnecteeNames);
        SimTK_SUBTEST(testTableSource);
    
        writeTimeSeriesTableForInputConnecteeSerialization();
        SimTK_SUBTEST(testListInputConnecteeSerialization);
        SimTK_SUBTEST(testSingleValueInputConnecteeSerialization);
    SimTK_END_TEST();
}
<|MERGE_RESOLUTION|>--- conflicted
+++ resolved
@@ -1042,8 +1042,6 @@
     using namespace SimTK;
 
     {
-<<<<<<< HEAD
-=======
         TheWorld model{};
         auto tablesource = new TableSourceVec3{};
         tablesource->setName("tablesource");
@@ -1055,7 +1053,6 @@
     }
 
     {
->>>>>>> 4c1c9d7b
     const std::string src_file{"TestTableSource.osim"};
     TheWorld model{src_file};
     const auto& tablesource = 
