/* -------------------------------------------------------------------------- *
 *                    OpenSim:  InverseKinematicsTool.cpp                     *
 * -------------------------------------------------------------------------- *
 * The OpenSim API is a toolkit for musculoskeletal modeling and simulation.  *
 * See http://opensim.stanford.edu and the NOTICE file for more information.  *
 * OpenSim is developed at Stanford University and supported by the US        *
 * National Institutes of Health (U54 GM072970, R24 HD065690) and by DARPA    *
 * through the Warrior Web program.                                           *
 *                                                                            *
 * Copyright (c) 2005-2017 Stanford University and the Authors                *
 *                                                                            *
 * Licensed under the Apache License, Version 2.0 (the "License"); you may    *
 * not use this file except in compliance with the License. You may obtain a  *
 * copy of the License at http://www.apache.org/licenses/LICENSE-2.0.         *
 *                                                                            *
 * Unless required by applicable law or agreed to in writing, software        *
 * distributed under the License is distributed on an "AS IS" BASIS,          *
 * WITHOUT WARRANTIES OR CONDITIONS OF ANY KIND, either express or implied.   *
 * See the License for the specific language governing permissions and        *
 * limitations under the License.                                             *
 * -------------------------------------------------------------------------- */

//=============================================================================
// INCLUDES
//=============================================================================
#include "InverseKinematicsTool.h"
#include <OpenSim/Simulation/Model/Model.h>
#include <OpenSim/Simulation/InverseKinematicsSolver.h>

#include <OpenSim/Common/IO.h>
#include <OpenSim/Common/Storage.h>
#include <OpenSim/Common/FunctionSet.h>
#include <OpenSim/Common/GCVSplineSet.h>
#include <OpenSim/Common/Constant.h>
#include <OpenSim/Common/XMLDocument.h>

#include <OpenSim/Analyses/Kinematics.h>

#include "IKTaskSet.h"
#include "IKCoordinateTask.h"
#include "IKMarkerTask.h"


using namespace OpenSim;
using namespace std;
using namespace SimTK;

//=============================================================================
// CONSTRUCTOR(S) AND DESTRUCTOR
//=============================================================================
//_____________________________________________________________________________
/**
 * Destructor.
 */
InverseKinematicsTool::~InverseKinematicsTool()
{
}
//_____________________________________________________________________________
/**
 * Default constructor.
 */
InverseKinematicsTool::InverseKinematicsTool() : Tool(),
    _modelFileName(_modelFileNameProp.getValueStr()),
    _constraintWeight(_constraintWeightProp.getValueDbl()),
    _accuracy(_accuracyProp.getValueDbl()),
    _ikTaskSetProp(PropertyObj("", IKTaskSet())),
    _ikTaskSet((IKTaskSet&)_ikTaskSetProp.getValueObj()),
    _markerFileName(_markerFileNameProp.getValueStr()),
    _coordinateFileName(_coordinateFileNameProp.getValueStr()),
    _timeRange(_timeRangeProp.getValueDblArray()),
    _reportErrors(_reportErrorsProp.getValueBool()),
    _outputMotionFileName(_outputMotionFileNameProp.getValueStr()),
    _reportMarkerLocations(_reportMarkerLocationsProp.getValueBool())
{
    setNull();
}
//_____________________________________________________________________________
/**
 * Construct from file.
 *
 * The object is constructed from the root element of the XML document.
 * The type of object is the tag name of the XML root element.
 *
 * @param aFileName File name of the document.
 */
InverseKinematicsTool::InverseKinematicsTool(const string &aFileName, bool aLoadModel) :
    Tool(aFileName, true),
    _modelFileName(_modelFileNameProp.getValueStr()),
    _constraintWeight(_constraintWeightProp.getValueDbl()),
    _accuracy(_accuracyProp.getValueDbl()),
    _ikTaskSetProp(PropertyObj("", IKTaskSet())),
    _ikTaskSet((IKTaskSet&)_ikTaskSetProp.getValueObj()),
    _markerFileName(_markerFileNameProp.getValueStr()),
    _coordinateFileName(_coordinateFileNameProp.getValueStr()),
    _timeRange(_timeRangeProp.getValueDblArray()),
    _reportErrors(_reportErrorsProp.getValueBool()),
    _outputMotionFileName(_outputMotionFileNameProp.getValueStr()),
    _reportMarkerLocations(_reportMarkerLocationsProp.getValueBool())
{
    setNull();
    updateFromXMLDocument();

    if(aLoadModel) {
        //loadModel(aFileName);
    }
}
//_____________________________________________________________________________
/**
 * Copy constructor.
 *
 * @param aTool Object to be copied.

 */
InverseKinematicsTool::InverseKinematicsTool(const InverseKinematicsTool &aTool) :
    Tool(aTool),
    _modelFileName(_modelFileNameProp.getValueStr()),
    _constraintWeight(_constraintWeightProp.getValueDbl()),
    _accuracy(_accuracyProp.getValueDbl()),
    _ikTaskSetProp(PropertyObj("", IKTaskSet())),
    _ikTaskSet((IKTaskSet&)_ikTaskSetProp.getValueObj()),
    _markerFileName(_markerFileNameProp.getValueStr()),
    _coordinateFileName(_coordinateFileNameProp.getValueStr()),
    _timeRange(_timeRangeProp.getValueDblArray()),
    _reportErrors(_reportErrorsProp.getValueBool()),
    _outputMotionFileName(_outputMotionFileNameProp.getValueStr()),
    _reportMarkerLocations(_reportMarkerLocationsProp.getValueBool())
{
    setNull();
    *this = aTool;
}

//_____________________________________________________________________________
/**
 * Set all member variables to their null or default values.
 */
void InverseKinematicsTool::setNull()
{
    setupProperties();
    _model = NULL;
}
//_____________________________________________________________________________
/**
 * Connect properties to local pointers.
 */
void InverseKinematicsTool::setupProperties()
{
    _modelFileNameProp.setComment(
        "Name of the model file (.osim) to use for inverse kinematics.");
    _modelFileNameProp.setName("model_file");
    _propertySet.append( &_modelFileNameProp );

    _constraintWeightProp.setComment(
        "A positive scalar that weights the relative importance of satisfying "
        "constraints. A weighting of 'Infinity' (the default) results in the "
        "constraints being strictly enforced. Otherwise, the weighted-squared "
        "constraint errors are appended to the cost function.");
    _constraintWeightProp.setName("constraint_weight");
    _constraintWeightProp.setValue(std::numeric_limits<SimTK::Real>::infinity());
    _propertySet.append( &_constraintWeightProp );

    _accuracyProp.setComment(
        "The accuracy of the solution in absolute terms. Default is 1e-5. "
        "It determines the number of significant digits to which the solution "
        "can be trusted.");
    _accuracyProp.setName("accuracy");
    _accuracyProp.setValue(1e-5);
    _propertySet.append( &_accuracyProp );

    _ikTaskSetProp.setComment(
        "Markers and coordinates to be considered (tasks) and their weightings. "
        "The sum of weighted-squared task errors composes the cost function.");
    _ikTaskSetProp.setName("IKTaskSet");
    _propertySet.append(&_ikTaskSetProp);

    _markerFileNameProp.setComment(
        "TRC file (.trc) containing the time history of observations of marker "
        "positions obtained during a motion capture experiment. Markers in this "
        "file that have a corresponding task and model marker are included.");
    _markerFileNameProp.setName("marker_file");
    _propertySet.append(&_markerFileNameProp);

    _coordinateFileNameProp.setComment(
        "The name of the storage (.sto or .mot) file containing the time history"
        " of coordinate observations. Coordinate values from this file are "
        "included if there is a corresponding model coordinate and task. ");
    _coordinateFileNameProp.setName("coordinate_file");
    _propertySet.append(&_coordinateFileNameProp);

    const double defaultTimeRange[] =
        {-std::numeric_limits<SimTK::Real>::infinity(),
          std::numeric_limits<SimTK::Real>::infinity()};
    _timeRangeProp.setComment(
        "The desired time range over which inverse kinematics is solved. "
        "The closest start and final times from the provided observations "
        "are used to specify the actual time range to be processed.");
    _timeRangeProp.setName("time_range");
    _timeRangeProp.setValue(2, defaultTimeRange);
    _timeRangeProp.setAllowableListSize(2);
    _propertySet.append(&_timeRangeProp);

    _reportErrorsProp.setComment(
        "Flag (true or false) indicating whether or not to report marker "
        "errors from the inverse kinematics solution.");
    _reportErrorsProp.setName("report_errors");
    _reportErrorsProp.setValue(true);
    _propertySet.append(&_reportErrorsProp);

    _outputMotionFileNameProp.setComment(
        "Name of the resulting inverse kinematics motion (.mot) file.");
    _outputMotionFileNameProp.setName("output_motion_file");
    _propertySet.append(&_outputMotionFileNameProp);

    _reportMarkerLocationsProp.setComment(
        "Flag indicating whether or not to report model marker locations. "
        "Note, model marker locations are expressed in Ground.");
    _reportMarkerLocationsProp.setName("report_marker_locations");
    _reportMarkerLocationsProp.setValue(false);
    _propertySet.append(&_reportMarkerLocationsProp);
}

//_____________________________________________________________________________
/**
 * Register InverseKinematicsTool and any Object types it may employ internally.
 */
void InverseKinematicsTool::registerTypes()
{
    Object::registerType(InverseKinematicsTool());
}
//=============================================================================
// OPERATORS
//=============================================================================
//_____________________________________________________________________________
/**
 * Assignment operator.
 *
 * @return Reference to this object.
 */
InverseKinematicsTool& InverseKinematicsTool::
operator=(const InverseKinematicsTool &aTool)
{
    // BASE CLASS
    Tool::operator=(aTool);

    // MEMBER VARIABLES
    _modelFileName = aTool._modelFileName;
    _constraintWeight = aTool._constraintWeight;
    _accuracy = aTool._accuracy;
    _ikTaskSet = aTool._ikTaskSet;
    _markerFileName = aTool._markerFileName;
    _timeRange = aTool._timeRange;
    _coordinateFileName = aTool._coordinateFileName;
    _reportErrors = aTool._reportErrors;
    _outputMotionFileName = aTool._outputMotionFileName;
    _reportMarkerLocations = aTool._reportMarkerLocations;

    return(*this);
}

//=============================================================================
// GET AND SET
//=============================================================================


//=============================================================================
// RUN
//=============================================================================
//_____________________________________________________________________________
/**
 * Run the inverse kinematics tool.
 */
bool InverseKinematicsTool::run()
{
    bool success = false;
    bool modelFromFile=true;
    try{
        //Load and create the indicated model
        if (!_model) {
            OPENSIM_THROW_IF_FRMOBJ(_modelFileName.empty(), Exception,
                "No model filename was provided.");
            _model = new Model(_modelFileName);
        }
        else
            modelFromFile = false;

        // although newly loaded model will be finalized
        // there is no guarantee that the _model has not been edited/modified
        _model->finalizeFromProperties();
        _model->printBasicInfo();

        // Do the maneuver to change then restore working directory so that the
        // parsing code behaves properly if called from a different directory.
        string saveWorkingDirectory = IO::getCwd();
        string directoryOfSetupFile = IO::getParentDirectory(getDocumentFileName());
        IO::chDir(directoryOfSetupFile);

        // Define reporter for output
        Kinematics* kinematicsReporter = new Kinematics();
        kinematicsReporter->setRecordAccelerations(false);
        kinematicsReporter->setInDegrees(true);
        _model->addAnalysis(kinematicsReporter);

        cout<<"Running tool "<<getName()<<".\n";

        // Get the trial name to label data written to files
        string trialName = getName();

        // Initialize the model's underlying system and get its default state.
        SimTK::State& s = _model->initSystem();

        //Convert old Tasks to references for assembly and tracking
        MarkersReference markersReference;
        SimTK::Array_<CoordinateReference> coordinateReferences;
        // populate the references according to the setting of this Tool
        populateReferences(markersReference, coordinateReferences);

        // Determine the start time, if the provided time range is not 
        // specified then use time from marker reference.
        // Adjust the time range for the tool if the provided range exceeds
        // that of the marker data.
        SimTK::Vec2 markersValidTimRange = markersReference.getValidTimeRange();
        double start_time = (markersValidTimRange[0] > _timeRange[0]) ?
            markersValidTimRange[0] : _timeRange[0];
        double final_time = (markersValidTimRange[1] < _timeRange[1]) ?
            markersValidTimRange[1] : _timeRange[1];

        SimTK_ASSERT2_ALWAYS(final_time >= start_time,
            "InverseKinematicsTool final time (%f) is before start time (%f).",
            final_time, start_time);

        const auto& markersTable = markersReference.getMarkerTable();
        const int start_ix = int(
            markersTable.getNearestRowIndexForTime(start_time) );
        const int final_ix = int(
            markersTable.getNearestRowIndexForTime(final_time) );
        const int Nframes = final_ix - start_ix + 1;
        const auto& times = markersTable.getIndependentColumn();

        // create the solver given the input data
        InverseKinematicsSolver ikSolver(*_model, markersReference,
            coordinateReferences, _constraintWeight);
        ikSolver.setAccuracy(_accuracy);
        s.updTime() = times[start_ix];
        ikSolver.assemble(s);
        kinematicsReporter->begin(s);

        AnalysisSet& analysisSet = _model->updAnalysisSet();
        analysisSet.begin(s);
        // Get the actual number of markers the Solver is using, which
        // can be fewer than the number of references if there isn't a
        // corresponding model marker for each reference.
        int nm = ikSolver.getNumMarkersInUse();
        SimTK::Array_<double> squaredMarkerErrors(nm, 0.0);
        SimTK::Array_<Vec3> markerLocations(nm, Vec3(0));
        
        Storage *modelMarkerLocations = _reportMarkerLocations ?
            new Storage(Nframes, "ModelMarkerLocations") : nullptr;
        Storage *modelMarkerErrors = _reportErrors ? 
            new Storage(Nframes, "ModelMarkerErrors") : nullptr;

        const clock_t start = clock();

        for (int i = start_ix; i <= final_ix; ++i) {
            s.updTime() = times[i];
            ikSolver.track(s);
            
            if(_reportErrors){
                Array<double> markerErrors(0.0, 3);
                double totalSquaredMarkerError = 0.0;
                double maxSquaredMarkerError = 0.0;
                int worst = -1;

                ikSolver.computeCurrentSquaredMarkerErrors(squaredMarkerErrors);
                for(int j=0; j<nm; ++j){
                    totalSquaredMarkerError += squaredMarkerErrors[j];
                    if(squaredMarkerErrors[j] > maxSquaredMarkerError){
                        maxSquaredMarkerError = squaredMarkerErrors[j];
                        worst = j;
                    }
                }

                double rms = nm > 0 ? sqrt(totalSquaredMarkerError / nm) : 0;
                markerErrors.set(0, totalSquaredMarkerError); 
                markerErrors.set(1, rms);
                markerErrors.set(2, sqrt(maxSquaredMarkerError));
                modelMarkerErrors->append(s.getTime(), 3, &markerErrors[0]);

                cout << "Frame " << i << " (t=" << s.getTime() << "):\t"
                    << "total squared error = " << totalSquaredMarkerError
                    << ", marker error: RMS=" << rms << ", max="
                    << sqrt(maxSquaredMarkerError) << " (" 
                    << ikSolver.getMarkerNameForIndex(worst) << ")" << endl;
            }

            if(_reportMarkerLocations){
                ikSolver.computeCurrentMarkerLocations(markerLocations);
                Array<double> locations(0.0, 3*nm);
                for(int j=0; j<nm; ++j){
                    for(int k=0; k<3; ++k)
                        locations.set(3*j+k, markerLocations[j][k]);
                }

                modelMarkerLocations->append(s.getTime(), 3*nm, &locations[0]);

            }

            kinematicsReporter->step(s, i);
            analysisSet.step(s, i);
        }

        // Do the maneuver to change then restore working directory 
        // so that output files are saved to same folder as setup file.
        if (_outputMotionFileName!= "" && _outputMotionFileName!="Unassigned"){
            kinematicsReporter->getPositionStorage()->print(_outputMotionFileName);
        }
<<<<<<< HEAD
        // Once done, remove the analysis we added
        _model->removeAnalysis(kinematicsReporter);
=======
        // Remove the analysis we added, don't delete as it was allocated on stack
        _model->removeAnalysis(&kinematicsReporter, false);
>>>>>>> f5b1a43e

        if (modelMarkerErrors) {
            Array<string> labels("", 4);
            labels[0] = "time";
            labels[1] = "total_squared_error";
            labels[2] = "marker_error_RMS";
            labels[3] = "marker_error_max";

            modelMarkerErrors->setColumnLabels(labels);
            modelMarkerErrors->setName("Model Marker Errors from IK");

            IO::makeDir(getResultsDir());
            string errorFileName = trialName + "_ik_marker_errors";
            Storage::printResult(modelMarkerErrors, errorFileName,
                                 getResultsDir(), -1, ".sto");

            delete modelMarkerErrors;
        }

        if(modelMarkerLocations){
            Array<string> labels("", 3*nm+1);
            labels[0] = "time";
            Array<string> XYZ("", 3*nm);
            XYZ[0] = "_tx"; XYZ[1] = "_ty"; XYZ[2] = "_tz";

            for(int j=0; j<nm; ++j){
                for(int k=0; k<3; ++k)
                    labels.set(3*j+k+1, ikSolver.getMarkerNameForIndex(j)+XYZ[k]);
            }
            modelMarkerLocations->setColumnLabels(labels);
            modelMarkerLocations->setName("Model Marker Locations from IK");
    
            IO::makeDir(getResultsDir());
            string markerFileName = trialName + "_ik_model_marker_locations";
            Storage::printResult(modelMarkerLocations, markerFileName,
                                 getResultsDir(), -1, ".sto");

            delete modelMarkerLocations;
        }

        IO::chDir(saveWorkingDirectory);

        success = true;

        cout << "InverseKinematicsTool completed " << Nframes << " frames in "
            <<(double)(clock()-start)/CLOCKS_PER_SEC << "s\n" <<endl;
    }
    catch (const std::exception& ex) {
        std::cout << "InverseKinematicsTool Failed: " << ex.what() << std::endl;
        throw (Exception("InverseKinematicsTool Failed, "
            "please see messages window for details..."));
    }

    if (modelFromFile) delete _model;

    return success;
}

// Handle conversion from older format
void InverseKinematicsTool::updateFromXMLNode(SimTK::Xml::Element& aNode, int versionNumber)
{
    if ( versionNumber < XMLDocument::getLatestVersion()){
        std::string newFileName = getDocumentFileName();
        if (versionNumber < 20300){
            std::string origFilename = getDocumentFileName();
            newFileName=IO::replaceSubstring(newFileName, ".xml", "_v23.xml");
            cout << "Old version setup file encountered. Converting to new file "<< newFileName << endl;
            SimTK::Xml::Document doc = SimTK::Xml::Document(origFilename);
            doc.writeToFile(newFileName);
        }
        if (versionNumber <= 20201){
            // get filename and use SimTK::Xml to parse it
            SimTK::Xml::Document doc = SimTK::Xml::Document(newFileName);
            Xml::Element root = doc.getRootElement();
            if (root.getElementTag()=="OpenSimDocument"){
                int curVersion = root.getRequiredAttributeValueAs<int>("Version");
                if (curVersion <= 20201) root.setAttributeValue("Version", "20300");
                Xml::element_iterator iter(root.element_begin("IKTool"));
                iter->setElementTag("InverseKinematicsTool");
                Xml::element_iterator toolIter(iter->element_begin("IKTrialSet"));
                // No optimizer_algorithm specification anymore
                Xml::element_iterator optIter(iter->element_begin("optimizer_algorithm"));
                if (optIter!= iter->element_end())
                    iter->eraseNode(optIter);

                Xml::element_iterator objIter(toolIter->element_begin("objects")); 
                Xml::element_iterator trialIter(objIter->element_begin("IKTrial")); 
                // Move children of (*trialIter) to root
                Xml::node_iterator p = trialIter->node_begin();
                for (; p!= trialIter->node_end(); ++p) {
                    iter->insertNodeAfter( iter->node_end(), p->clone());
                }
                iter->insertNodeAfter( iter->node_end(), Xml::Comment(_constraintWeightProp.getComment()));
                iter->insertNodeAfter( iter->node_end(), Xml::Element("constraint_weight", "20.0"));
                iter->insertNodeAfter( iter->node_end(), Xml::Comment(_accuracyProp.getComment()));
                iter->insertNodeAfter( iter->node_end(), Xml::Element("accuracy", "1e-4"));
                // erase node for IKTrialSet
                iter->eraseNode(toolIter);  
                Xml::Document newDocument;
                Xml::Element docElement= newDocument.getRootElement();
                docElement.setAttributeValue("Version", "20300");
                docElement.setElementTag("OpenSimDocument");
                // Copy all children of root to newRoot
                docElement.insertNodeAfter(docElement.node_end(), iter->clone());
                newDocument.writeToFile(newFileName);
                setDocument(new XMLDocument(newFileName));
                aNode = updDocument()->getRootDataElement();
            }
            else { 
                if (root.getElementTag()=="IKTool"){
                    root.setElementTag("InverseKinematicsTool");
                    Xml::element_iterator toolIter(root.element_begin("IKTrialSet"));
                    if (toolIter== root.element_end())
                        throw (Exception("Old IKTool setup file doesn't have required IKTrialSet element.. Aborting"));
                    // No optimizer_algorithm specification anymore
                    Xml::element_iterator optIter(root.element_begin("optimizer_algorithm"));
                    if (optIter!= root.element_end())
                    root.eraseNode(optIter);

                    Xml::element_iterator objIter(toolIter->element_begin("objects")); 
                    Xml::element_iterator trialIter(objIter->element_begin("IKTrial")); 
                    // Move children of (*trialIter) to root
                    Xml::node_iterator p = trialIter->node_begin();
                    for (; p!= trialIter->node_end(); ++p) {
                        root.insertNodeAfter( root.node_end(), p->clone());
                    }
                    root.insertNodeAfter( root.node_end(), Xml::Comment(_constraintWeightProp.getComment()));
                    root.insertNodeAfter( root.node_end(), Xml::Element("constraint_weight", "20.0"));
                    root.insertNodeAfter( root.node_end(), Xml::Comment(_accuracyProp.getComment()));
                    root.insertNodeAfter( root.node_end(), Xml::Element("accuracy", "1e-5"));
                    // erase node for IKTrialSet
                    root.eraseNode(toolIter);
                    
                    // Create an OpenSimDocument node and move root inside it
                    Xml::Document newDocument;
                    Xml::Element docElement= newDocument.getRootElement();
                    docElement.setAttributeValue("Version", "20300");
                    docElement.setElementTag("OpenSimDocument");
                    // Copy all children of root to newRoot
                    docElement.insertNodeAfter(docElement.node_end(), doc.getRootElement().clone());
                    newDocument.writeToFile(newFileName);
                    setDocument(new XMLDocument(newFileName));
                    aNode = updDocument()->getRootDataElement();
                }
                else
                ;   // Something wrong! bail out
            }
        }
    }
    Object::updateFromXMLNode(aNode, versionNumber);
}

void InverseKinematicsTool::populateReferences(MarkersReference& markersReference,
    SimTK::Array_<CoordinateReference>&coordinateReferences) const
{
    FunctionSet *coordFunctions = NULL;
    // Load the coordinate data
    // bool haveCoordinateFile = false;
    if (_coordinateFileName != "" && _coordinateFileName != "Unassigned") {
        Storage coordinateValues(_coordinateFileName);
        // Convert degrees to radian (TODO: this needs to have a check that the storage is, in fact, in degrees!)
        _model->getSimbodyEngine().convertDegreesToRadians(coordinateValues);
        // haveCoordinateFile = true;
        coordFunctions = new GCVSplineSet(5, &coordinateValues);
    }

    Set<MarkerWeight> markerWeights;
    // Loop through old "IKTaskSet" and assign weights to the coordinate and marker references
    // For coordinates, create the functions for coordinate reference values
    int index = 0;
    for (int i = 0; i < _ikTaskSet.getSize(); i++) {
        if (!_ikTaskSet[i].getApply()) continue;
        if (IKCoordinateTask *coordTask = dynamic_cast<IKCoordinateTask *>(&_ikTaskSet[i])) {
            CoordinateReference *coordRef = NULL;
            if (coordTask->getValueType() == IKCoordinateTask::FromFile) {
                if (!coordFunctions)
                    throw Exception("InverseKinematicsTool: value for coordinate " + coordTask->getName() + " not found.");

                index = coordFunctions->getIndex(coordTask->getName(), index);
                if (index >= 0) {
                    coordRef = new CoordinateReference(coordTask->getName(), coordFunctions->get(index));
                }
            }
            else if ((coordTask->getValueType() == IKCoordinateTask::ManualValue)) {
                Constant reference(Constant(coordTask->getValue()));
                coordRef = new CoordinateReference(coordTask->getName(), reference);
            }
            else { // assume it should be held at its default value
                double value = _model->getCoordinateSet().get(coordTask->getName()).getDefaultValue();
                Constant reference = Constant(value);
                coordRef = new CoordinateReference(coordTask->getName(), reference);
            }

            if (coordRef == NULL)
                throw Exception("InverseKinematicsTool: value for coordinate " + coordTask->getName() + " not found.");
            else
                coordRef->setWeight(coordTask->getWeight());

            coordinateReferences.push_back(*coordRef);
        }
        else if (IKMarkerTask *markerTask = dynamic_cast<IKMarkerTask *>(&_ikTaskSet[i])) {
            if (markerTask->getApply()) {
                markerWeights.adoptAndAppend(
                    new MarkerWeight(markerTask->getName(), markerTask->getWeight()));
            }
        }
    }

    // Set the default weight for markers
    markersReference.setDefaultWeight(1.0);
    // Set the weights for markers (markers in the model and the marker file
    // but not assigned a weight in the markerWeightSet will use the default
    // weight
    markersReference.setMarkerWeightSet(markerWeights);
    //Load the makers
    markersReference.loadMarkersFile(_markerFileName);
}

<|MERGE_RESOLUTION|>--- conflicted
+++ resolved
@@ -294,10 +294,10 @@
         IO::chDir(directoryOfSetupFile);
 
         // Define reporter for output
-        Kinematics* kinematicsReporter = new Kinematics();
-        kinematicsReporter->setRecordAccelerations(false);
-        kinematicsReporter->setInDegrees(true);
-        _model->addAnalysis(kinematicsReporter);
+        Kinematics kinematicsReporter;
+        kinematicsReporter.setRecordAccelerations(false);
+        kinematicsReporter.setInDegrees(true);
+        _model->addAnalysis(&kinematicsReporter);
 
         cout<<"Running tool "<<getName()<<".\n";
 
@@ -341,7 +341,7 @@
         ikSolver.setAccuracy(_accuracy);
         s.updTime() = times[start_ix];
         ikSolver.assemble(s);
-        kinematicsReporter->begin(s);
+        kinematicsReporter.begin(s);
 
         AnalysisSet& analysisSet = _model->updAnalysisSet();
         analysisSet.begin(s);
@@ -403,7 +403,7 @@
 
             }
 
-            kinematicsReporter->step(s, i);
+            kinematicsReporter.step(s, i);
             analysisSet.step(s, i);
         }
 
@@ -412,13 +412,9 @@
         if (_outputMotionFileName!= "" && _outputMotionFileName!="Unassigned"){
             kinematicsReporter->getPositionStorage()->print(_outputMotionFileName);
         }
-<<<<<<< HEAD
-        // Once done, remove the analysis we added
-        _model->removeAnalysis(kinematicsReporter);
-=======
+
         // Remove the analysis we added, don't delete as it was allocated on stack
         _model->removeAnalysis(&kinematicsReporter, false);
->>>>>>> f5b1a43e
 
         if (modelMarkerErrors) {
             Array<string> labels("", 4);
