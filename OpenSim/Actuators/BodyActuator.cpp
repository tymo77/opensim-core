/* -------------------------------------------------------------------------- *
*                       OpenSim:  BodyActuator.cpp                        *
* -------------------------------------------------------------------------- *
* The OpenSim API is a toolkit for musculoskeletal modeling and simulation.  *
* See http://opensim.stanford.edu and the NOTICE file for more information.  *
* OpenSim is developed at Stanford University and supported by the US        *
* National Institutes of Health (U54 GM072970, R24 HD065690) and by DARPA    *
* through the Warrior Web program.                                           *
*                                                                            *
* Copyright (c) 2014 Stanford University and the Authors                     *
* Author(s): Soha Pouya, Michael Sherman                                     *
*                                                                            *
* Licensed under the Apache License, Version 2.0 (the "License"); you may    *
* not use this file except in compliance with the License. You may obtain a  *
* copy of the License at http://www.apache.org/licenses/LICENSE-2.0.         *
*                                                                            *
* Unless required by applicable law or agreed to in writing, software        *
* distributed under the License is distributed on an "AS IS" BASIS,          *
* WITHOUT WARRANTIES OR CONDITIONS OF ANY KIND, either express or implied.   *
* See the License for the specific language governing permissions and        *
* limitations under the License.                                             *
* -------------------------------------------------------------------------- */

//=============================================================================
// INCLUDES
//=============================================================================
#include <OpenSim/Common/XMLDocument.h>
#include <OpenSim/Simulation/Model/Model.h>
#include <OpenSim/Simulation/SimbodyEngine/Body.h>

#include "BodyActuator.h"

using namespace OpenSim;
using namespace std;
using SimTK::Vec3;


//=============================================================================
// CONSTRUCTORS
//=============================================================================
// Uses default (compiler-generated) destructor, copy constructor, copy 
// assignment operator.
//_____________________________________________________________________________
/**
* Default constructor.
*/
BodyActuator::BodyActuator()
{
    setAuthors("Soha Pouya, Michael Sherman");
    constructInfrastructure();

}
//_____________________________________________________________________________
/**
* Convenience constructor.
*/
BodyActuator::BodyActuator(const Body& body, 
                           const SimTK::Vec3& point,
                           bool pointIsGlobal,
                           bool spatialForceIsGlobal)
{
    setAuthors("Soha Pouya, Michael Sherman");
    constructInfrastructure();

    updConnector<Body>("body").set_connected_to_name(body.getName());

    set_point(point); // origin
    set_point_is_global(pointIsGlobal);
    set_spatial_force_is_global(spatialForceIsGlobal);
}

void BodyActuator::constructProperties()
{
    constructProperty_point(Vec3(0)); // origin
    constructProperty_point_is_global(false);
    constructProperty_spatial_force_is_global(true);
}
//_____________________________________________________________________________
/**
* Construct Structural Connectors
*/
void BodyActuator::constructConnectors() {
    constructConnector<Body>("body");
}

void BodyActuator::setBodyName(const std::string& name)
{
    updConnector<Body>("body").set_connected_to_name(name);
}

const std::string& BodyActuator::getBodyName() const
{
    return getConnector<Body>("body").get_connected_to_name();
}

//=============================================================================
// GET AND SET
//=============================================================================
//_____________________________________________________________________________
/**
* Set the Body to which the BodyActuator is applied
*/
void BodyActuator::setBody(const Body& body)
{
    updConnector<Body>("body").connect(body);
}

/**
* Get the Body to which the BodyActuator is applied
*/
const Body& BodyActuator::getBody() const
{
    return getConnector<Body>("body").getConnectee();
}

//==============================================================================
// APPLICATION
//==============================================================================
//_____________________________________________________________________________
/**
* Apply the actuator force/torque to Body.
*/
void BodyActuator::computeForce(const SimTK::State& s,
                                SimTK::Vector_<SimTK::SpatialVec>& bodyForces,
                                SimTK::Vector& generalizedForces) const
{
    if (!_model) return;

    const SimbodyEngine& engine = getModel().getSimbodyEngine();
    const bool spatialForceIsGlobal = getSpatialForceIsGlobal();
    
    const Body& body = getConnector<Body>("body").getConnectee();
<<<<<<< HEAD
    SimTK::MobilizedBodyIndex body_mbi = body.getMobilizedBodyIndex();
    const SimTK::MobilizedBody& body_mb = getModel().getMatterSubsystem().
                                            getMobilizedBody(body_mbi);
=======
    const SimTK::MobilizedBody& body_mb = body.getMobilizedBody();
>>>>>>> b5672d1b

    Vec3 pointOfApplication = get_point(); 

    // get the control signals
    const SimTK::Vector bodyForceVals = getControls(s);

    // Read spatialForces which should be in ground frame by default
    Vec3 torqueVec(bodyForceVals[0], bodyForceVals[1],
        bodyForceVals[2]);
    Vec3 forceVec(bodyForceVals[3], bodyForceVals[4],
        bodyForceVals[5]);

    // if the user has given the spatialForces in body frame, transform them to
    // global (ground) frame
    if (!spatialForceIsGlobal){
        engine.transform(s, body, torqueVec, engine.getGroundBody(), torqueVec);
        engine.transform(s, body, forceVec, engine.getGroundBody(), forceVec);
    }

    // if the point of applying force is not in body frame (which is the default 
    // case) transform it to body frame
    if (get_point_is_global())
        engine.transformPosition(s, engine.getGroundBody(), pointOfApplication,
                                 body, pointOfApplication);

    applyTorque(s, body, torqueVec, bodyForces);
    applyForceToPoint(s, body, pointOfApplication, forceVec, bodyForces);

}

//_____________________________________________________________________________
/**
* Compute power consumed by moving the body via applied spatial force.
* Reads the body spatial velocity vector and spatial force vector applied via
* BodyActuator and computes the power as p = F (dotProdcut) V.
*/
double BodyActuator::getPower(const SimTK::State& s) const
{
    const Body& body = getConnector<Body>("body").getConnectee();

<<<<<<< HEAD
    SimTK::MobilizedBodyIndex body_mbi = body.getMobilizedBodyIndex();
    const SimTK::MobilizedBody& body_mb = getModel().getMatterSubsystem().
                                                getMobilizedBody(body_mbi);
=======
    const SimTK::MobilizedBody& body_mb = body.getMobilizedBody();
>>>>>>> b5672d1b
    SimTK::SpatialVec bodySpatialVelocities = body_mb.getBodyVelocity(s);

    SimTK::Vector bodyVelocityVec(6);
    bodyVelocityVec[0] = bodySpatialVelocities[0][0];
    bodyVelocityVec[1] = bodySpatialVelocities[0][1];
    bodyVelocityVec[2] = bodySpatialVelocities[0][2];
    bodyVelocityVec[3] = bodySpatialVelocities[1][0];
    bodyVelocityVec[4] = bodySpatialVelocities[1][1];
    bodyVelocityVec[5] = bodySpatialVelocities[1][2];

    const SimTK::Vector bodyForceVals = getControls(s);

    double power = ~bodyForceVals * bodyVelocityVec;

    return power;
}

<|MERGE_RESOLUTION|>--- conflicted
+++ resolved
@@ -130,13 +130,7 @@
     const bool spatialForceIsGlobal = getSpatialForceIsGlobal();
     
     const Body& body = getConnector<Body>("body").getConnectee();
-<<<<<<< HEAD
-    SimTK::MobilizedBodyIndex body_mbi = body.getMobilizedBodyIndex();
-    const SimTK::MobilizedBody& body_mb = getModel().getMatterSubsystem().
-                                            getMobilizedBody(body_mbi);
-=======
     const SimTK::MobilizedBody& body_mb = body.getMobilizedBody();
->>>>>>> b5672d1b
 
     Vec3 pointOfApplication = get_point(); 
 
@@ -177,13 +171,7 @@
 {
     const Body& body = getConnector<Body>("body").getConnectee();
 
-<<<<<<< HEAD
-    SimTK::MobilizedBodyIndex body_mbi = body.getMobilizedBodyIndex();
-    const SimTK::MobilizedBody& body_mb = getModel().getMatterSubsystem().
-                                                getMobilizedBody(body_mbi);
-=======
     const SimTK::MobilizedBody& body_mb = body.getMobilizedBody();
->>>>>>> b5672d1b
     SimTK::SpatialVec bodySpatialVelocities = body_mb.getBodyVelocity(s);
 
     SimTK::Vector bodyVelocityVec(6);
