#ifndef __ContDerivMuscle_Deprecated_h__
#define __ContDerivMuscle_Deprecated_h__
/* -------------------------------------------------------------------------- *
 *                   OpenSim:  ContDerivMuscle_Deprecated.h                   *
 * -------------------------------------------------------------------------- *
 * The OpenSim API is a toolkit for musculoskeletal modeling and simulation.  *
 * See http://opensim.stanford.edu and the NOTICE file for more information.  *
 * OpenSim is developed at Stanford University and supported by the US        *
 * National Institutes of Health (U54 GM072970, R24 HD065690) and by DARPA    *
 * through the Warrior Web program.                                           *
 *                                                                            *
 * Copyright (c) 2005-2012 Stanford University and the Authors                *
 * Author(s): Peter Loan                                                      *
 *                                                                            *
 * Licensed under the Apache License, Version 2.0 (the "License"); you may    *
 * not use this file except in compliance with the License. You may obtain a  *
 * copy of the License at http://www.apache.org/licenses/LICENSE-2.0.         *
 *                                                                            *
 * Unless required by applicable law or agreed to in writing, software        *
 * distributed under the License is distributed on an "AS IS" BASIS,          *
 * WITHOUT WARRANTIES OR CONDITIONS OF ANY KIND, either express or implied.   *
 * See the License for the specific language governing permissions and        *
 * limitations under the License.                                             *
 * -------------------------------------------------------------------------- */


// INCLUDE
#include "osimActuatorsDLL.h"
#include <OpenSim/Simulation/Model/ActivationFiberLengthMuscle_Deprecated.h>

#ifdef SWIG
    #ifdef OSIMACTUATORS_API
        #undef OSIMACTUATORS_API
        #define OSIMACTUATORS_API
    #endif
#endif

namespace OpenSim {

//=============================================================================
//=============================================================================
/**
 * A class implementing a SIMM muscle.
 *
 * @author Peter Loan
 * @version 1.0
 */
class OSIMACTUATORS_API ContDerivMuscle_Deprecated 
:   public ActivationFiberLengthMuscle_Deprecated {
OpenSim_DECLARE_CONCRETE_OBJECT(ContDerivMuscle_Deprecated, 
                                ActivationFiberLengthMuscle_Deprecated);

//=============================================================================
// DATA
//=============================================================================
protected:

    /** Activation time constant */  
    PropertyDbl _activationTimeConstantProp;
    double &_activationTimeConstant;

    /** Deactivation time constant */
    PropertyDbl _deactivationTimeConstantProp;
    double &_deactivationTimeConstant;

    /** Max contraction velocity full activation in fiber lengths per second */
    PropertyDbl _vmaxProp;
    double &_vmax;

    /** Max contraction velocity at low activation */
    PropertyDbl _vmax0Prop;
    double &_vmax0;

    /** Tendon strain due to maximum isometric muscle force */
    PropertyDbl _fmaxTendonStrainProp;
    double &_fmaxTendonStrain;

    /** Passive muscle strain due to maximum isometric muscle force */
    PropertyDbl _fmaxMuscleStrainProp;
    double &_fmaxMuscleStrain;

    /** Shape factor for Gaussian active muscle force-length relationship */
    PropertyDbl _kShapeActiveProp;
    double &_kShapeActive;

    /** Exponential shape factor for passive force-length relationship */
    PropertyDbl _kShapePassiveProp;
    double &_kShapePassive;

    /** Passive damping included in the force-velocity relationship */
    PropertyDbl _dampingProp;
    double &_damping;

    /** Force-velocity shape factor */
    PropertyDbl _afProp;
    double &_af;

    /** Maximum normalized lengthening force */
    PropertyDbl _flenProp;
    double &_flen;

//=============================================================================
// METHODS
//=============================================================================
    //--------------------------------------------------------------------------
    // CONSTRUCTION
    //--------------------------------------------------------------------------
public:
    ContDerivMuscle_Deprecated();
    ContDerivMuscle_Deprecated(const ContDerivMuscle_Deprecated &aMuscle);
    virtual ~ContDerivMuscle_Deprecated();

#ifndef SWIG
    ContDerivMuscle_Deprecated& operator=(const ContDerivMuscle_Deprecated &aMuscle);
#endif
    void copyData(const ContDerivMuscle_Deprecated &aMuscle);

    //--------------------------------------------------------------------------
    // GET
    //--------------------------------------------------------------------------
    // Properties
    virtual double getActivationTimeConstant() const { return _activationTimeConstant; }
    virtual double getDeactivationTimeConstant() const { return _deactivationTimeConstant; }
    virtual double getVmax() const { return _vmax; }
    virtual double getVmax0() const { return _vmax0; }
    virtual double getFmaxTendonStrain() const { return _fmaxTendonStrain; }
    virtual double getFmaxMuscleStrain() const { return _fmaxMuscleStrain; }
    virtual double getKshapeActive() const { return _kShapeActive; }
    virtual double getKshapePassive() const { return _kShapePassive; }
    virtual double getDamping() const { return _damping; }
    virtual double getAf() const { return _af; }
    virtual double getFlen() const { return _flen; }
    // Computed quantities
    virtual double getNormalizedFiberLength(const SimTK::State& s) const;
    virtual double getPassiveFiberForce(const SimTK::State& s) const;
    virtual double getStress(const SimTK::State& s) const;
<<<<<<< HEAD
    virtual double getActivation(const SimTK::State& s) const { return getStateVariable(s, STATE_ACTIVATION_NAME); }
    virtual void setActivation(SimTK::State& s, double activation) const { setStateVariable(s, STATE_ACTIVATION_NAME, activation); }
=======
    virtual double getActivation(const SimTK::State& s) const { return getStateVariableValue(s, STATE_ACTIVATION_NAME); }
    virtual void setActivation(SimTK::State& s, double activation) const { setStateVariableValue(s, STATE_ACTIVATION_NAME, activation); }
>>>>>>> b5672d1b
    virtual double getActivationDeriv(const SimTK::State& s) const { return getStateVariableDeriv(s, STATE_ACTIVATION_NAME); }
    virtual void setActivationDeriv(const SimTK::State& s, double activationDeriv) const { setStateVariableDeriv(s, STATE_ACTIVATION_NAME, activationDeriv); }
    virtual double getFiberLength(const SimTK::State& s) const { return getStateVariableValue(s, STATE_FIBER_LENGTH_NAME); }
    virtual void setFiberLength(SimTK::State& s, double fiberLength) const { setStateVariableValue(s, STATE_FIBER_LENGTH_NAME, fiberLength); }
    virtual double getFiberLengthDeriv(const SimTK::State& s) const { return getStateVariableDeriv(s, STATE_FIBER_LENGTH_NAME); }
    virtual void setFiberLengthDeriv(const SimTK::State& s, double fiberLengthDeriv) const { setStateVariableDeriv(s, STATE_FIBER_LENGTH_NAME, fiberLengthDeriv); }
    virtual void setTendonForce(const SimTK::State& s, double aForce) const;
    virtual double getTendonForce( const SimTK::State& s) const;
    virtual void setActiveForce(const SimTK::State& s, double aForce) const;
    virtual double getActiveForce( const SimTK::State& s) const;
    virtual void setPassiveForce(const SimTK::State& s, double aForce) const;
    virtual double getPassiveForce( const SimTK::State& s) const;



    //--------------------------------------------------------------------------
    // FORCE-LENGTH-VELOCITY PROPERTIES
    //--------------------------------------------------------------------------

    //--------------------------------------------------------------------------
    // COMPUTATIONS
    //--------------------------------------------------------------------------
    virtual void computeEquilibrium(SimTK::State& s ) const;
    virtual double computeActuation(const SimTK::State& s) const;
    double calcTendonForce(const SimTK::State& s, double aNormTendonLength) const;
    double calcPassiveForce(const SimTK::State& s, double aNormFiberLength) const;
    double calcActiveForce(const SimTK::State& s, double aNormFiberLength) const;
    double calcFiberVelocity(const SimTK::State& s, double aActivation, double aActiveForce, double aVelocityDependentForce) const;
    virtual double computeIsometricForce(SimTK::State& s, double activation) const;

protected:
    // Model Component Interface
<<<<<<< HEAD
    void connectToModel(Model& aModel)  override;
    void addToSystem(SimTK::MultibodySystem& system) const  override;
=======
    void extendConnectToModel(Model& aModel)  override;
    void extendAddToSystem(SimTK::MultibodySystem& system) const  override;
>>>>>>> b5672d1b
    void computeStateVariableDerivatives(const SimTK::State& s) const override;

private:
    void setNull();
    void setupProperties();
//=============================================================================
};  // END of class ContDerivMuscle_Deprecated
//=============================================================================
//=============================================================================

} // end of namespace OpenSim

#endif // __ContDerivMuscle_Deprecated_h__

<|MERGE_RESOLUTION|>--- conflicted
+++ resolved
@@ -134,13 +134,8 @@
     virtual double getNormalizedFiberLength(const SimTK::State& s) const;
     virtual double getPassiveFiberForce(const SimTK::State& s) const;
     virtual double getStress(const SimTK::State& s) const;
-<<<<<<< HEAD
-    virtual double getActivation(const SimTK::State& s) const { return getStateVariable(s, STATE_ACTIVATION_NAME); }
-    virtual void setActivation(SimTK::State& s, double activation) const { setStateVariable(s, STATE_ACTIVATION_NAME, activation); }
-=======
     virtual double getActivation(const SimTK::State& s) const { return getStateVariableValue(s, STATE_ACTIVATION_NAME); }
     virtual void setActivation(SimTK::State& s, double activation) const { setStateVariableValue(s, STATE_ACTIVATION_NAME, activation); }
->>>>>>> b5672d1b
     virtual double getActivationDeriv(const SimTK::State& s) const { return getStateVariableDeriv(s, STATE_ACTIVATION_NAME); }
     virtual void setActivationDeriv(const SimTK::State& s, double activationDeriv) const { setStateVariableDeriv(s, STATE_ACTIVATION_NAME, activationDeriv); }
     virtual double getFiberLength(const SimTK::State& s) const { return getStateVariableValue(s, STATE_FIBER_LENGTH_NAME); }
@@ -173,13 +168,8 @@
 
 protected:
     // Model Component Interface
-<<<<<<< HEAD
-    void connectToModel(Model& aModel)  override;
-    void addToSystem(SimTK::MultibodySystem& system) const  override;
-=======
     void extendConnectToModel(Model& aModel)  override;
     void extendAddToSystem(SimTK::MultibodySystem& system) const  override;
->>>>>>> b5672d1b
     void computeStateVariableDerivatives(const SimTK::State& s) const override;
 
 private:
