--- conflicted
+++ resolved
@@ -157,28 +157,3 @@
     for (i = 0; i < getSize(); i++)
         get(i).setName(prefix + get(i).getName());
 }
-<<<<<<< HEAD
-
-//_____________________________________________________________________________
-/**
- * Create a new marker and add it to the set.
- */
-Marker* MarkerSet::addMarker(const string& aName, const SimTK::Vec3& aOffset, OpenSim::PhysicalFrame& aPhysicalFrame)
-{
-    // If a marker by this name already exists, do nothing.
-    if (contains(aName))
-        return NULL;
-
-    // Create a marker and add it to the set.
-    Marker* m = new Marker();
-    m->setName(aName);
-    m->set_location(aOffset);
-    // Frame will be based on this name when marker is connected to Model.
-
-    m->setParentFrameName(aPhysicalFrame.getName()); 
-    aPhysicalFrame.updModel().addMarker(m);
-
-    return m;
-}
-=======
->>>>>>> 34112097
