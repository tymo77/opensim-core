--- conflicted
+++ resolved
@@ -796,14 +796,6 @@
     // TODO: Get rid of the SimbodyEngine
     updSimbodyEngine().connectSimbodyEngineToModel(*this);
 
-<<<<<<< HEAD
-    // Connections are properties so we need to mark these changes as final.
-    setObjectIsUpToDateWithProperties();
-=======
-    //Analyses are not Components so add them after legit 
-    //Components have been wired-up correctly.
-    updAnalysisSet().setModel(*this);
->>>>>>> 6c604072
 }
 
 
