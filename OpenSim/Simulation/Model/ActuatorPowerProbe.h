#ifndef OPENSIM_ACTUATOR_POWER_PROBE_H_
#define OPENSIM_ACTUATOR_POWER_PROBE_H_
/* -------------------------------------------------------------------------- *
*                       OpenSim:  ActuatorPowerProbe.h                       *
* -------------------------------------------------------------------------- *
* The OpenSim API is a toolkit for musculoskeletal modeling and simulation.  *
* See http://opensim.stanford.edu and the NOTICE file for more information.  *
* OpenSim is developed at Stanford University and supported by the US        *
* National Institutes of Health (U54 GM072970, R24 HD065690) and by DARPA    *
* through the Warrior Web program.                                           *
*                                                                            *
* Copyright (c) 2005-2012 Stanford University and the Authors                *
* Author(s): Tim Dorn                                                        *
*                                                                            *
* Licensed under the Apache License, Version 2.0 (the "License"); you may    *
* not use this file except in compliance with the License. You may obtain a  *
* copy of the License at http://www.apache.org/licenses/LICENSE-2.0.         *
*                                                                            *
* Unless required by applicable law or agreed to in writing, software        *
* distributed under the License is distributed on an "AS IS" BASIS,          *
* WITHOUT WARRANTIES OR CONDITIONS OF ANY KIND, either express or implied.   *
* See the License for the specific language governing permissions and        *
* limitations under the License.                                             *
* -------------------------------------------------------------------------- */


// INCLUDE
#include "Actuator.h"
#include "Probe.h"
#include "Model.h"


namespace OpenSim {

    //===============================================================================
    //                         ACTUATOR POWER PROBE
    //===============================================================================
    /**
    * ActuatorPowerProbe is a ModelComponent Probe for computing an operation on a
    * actuator power or sum of actuator powers in the model during a simulation.
    * E.g. Actuator work is the integral of actuator power with respect to time, so by using the
    * ActuatorPowerProbe with the 'integrate' operation, Actuator work may be computed.
    *
    * @author Tim Dorn
    */
    class OSIMSIMULATION_API ActuatorPowerProbe : public Probe {
        OpenSim_DECLARE_CONCRETE_OBJECT(ActuatorPowerProbe, Probe);

    public:
        //==============================================================================
        // PROPERTIES
        //==============================================================================
        /** @name Property declarations
        These are the serializable properties associated with this class. **/
        /**@{**/
        /** List of Actuators to probe.  **/
        OpenSim_DECLARE_LIST_PROPERTY(actuator_names, std::string,
            "Specify a list of model Actuators whose power should be calculated."
            "Use 'all' to probe all actuators.");

        /** Flag to specify whether to report the sum of all powers,
        or report each power value separately.  **/
        OpenSim_DECLARE_PROPERTY(sum_powers_together, bool,
            "Flag to specify whether to report the sum of all actuator powers, "
            "or report each actuator power value separately.");

        /** Element-wise power exponent to apply to each actuator power prior to the Probe operation.
        For example, if two actuators A1 and A2 are given in actuator_names, then the
        Probe value will be equal to Power_A1^exponent + Power_A2^exponent.  **/
        OpenSim_DECLARE_PROPERTY(exponent, double,
            "Element-wise power exponent to apply to each actuator power prior to the Probe operation.");
        /**@}**/

        //==============================================================================
        // PUBLIC METHODS
        //==============================================================================
        //--------------------------------------------------------------------------
        // Constructor(s) and Setup
        //--------------------------------------------------------------------------
        /** Default constructor */
        ActuatorPowerProbe();
        /** Convenience constructor */
        ActuatorPowerProbe(const Array<std::string> actuator_names,
            const bool sum_powers_together, const double exponent);

        // Uses default (compiler-generated) destructor, copy constructor, and copy
        // assignment operator.

        //--------------------------------------------------------------------------
        // Get and Set
        //--------------------------------------------------------------------------
        /** Returns the names of the Actuators being probed. */
        const Property<std::string>& getActuatorNames() const;

        /** Returns whether to report sum of all actuator powers together
        or report the actuator powers individually. */
        const bool getSumPowersTogether() const;

        /** Returns the exponent to apply to each actuator power. */
        const double getExponent() const;

        /** Sets the names of the Actuators being probed. */
        void setActuatorNames(const Array<std::string>& actuatorNames);

        /** Sets whether to report sum of all actuator powers together
        or report the actuator powers individually. */
        void setSumPowersTogether(bool sum_powers_together);

        /** Sets the exponent to apply to each actuator power. */
        void setExponent(const double exponent);


        //--------------------------------------------------------------------------
        // Computation
        //--------------------------------------------------------------------------
        /** Compute the Actuator power. */
        SimTK::Vector computeProbeInputs(const SimTK::State& state) const override;

        /** Returns the number of probe inputs in the vector returned by computeProbeInputs(). */
        int getNumProbeInputs() const override;

        /** Returns the column labels of the probe values for reporting.
        Currently uses the Probe name as the column label, so be sure
        to name your probe appropiately! */
        virtual OpenSim::Array<std::string> getProbeOutputLabels() const override;

        // connectToModel is protected for Java wrapping purpose
<<<<<<< HEAD
        void connectToModel(Model& aModel) override FINAL_11;
=======
        void extendConnectToModel(Model& aModel) override FINAL_11;
>>>>>>> b5672d1b

        //==============================================================================
        // PRIVATE
        //==============================================================================
    private:
        // The index inside OpenSim::ActuatorSet that corresponds to each actuator
        // power being probed.
        SimTK::Array_<int> _actuatorIndex;

        //--------------------------------------------------------------------------
        // ModelComponent Interface
        //--------------------------------------------------------------------------
        void setNull();
        void constructProperties();

        //==============================================================================
    };  // END of class ActuatorPowerProbe
    //==============================================================================
    //==============================================================================

} // end of namespace OpenSim

#endif // OPENSIM_ACTUATOR_POWER_PROBE_H_<|MERGE_RESOLUTION|>--- conflicted
+++ resolved
@@ -125,11 +125,7 @@
         virtual OpenSim::Array<std::string> getProbeOutputLabels() const override;
 
         // connectToModel is protected for Java wrapping purpose
-<<<<<<< HEAD
-        void connectToModel(Model& aModel) override FINAL_11;
-=======
         void extendConnectToModel(Model& aModel) override FINAL_11;
->>>>>>> b5672d1b
 
         //==============================================================================
         // PRIVATE
