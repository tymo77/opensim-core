/* -------------------------------------------------------------------------- *
 *                    OpenSim:  ElasticFoundationForce.cpp                    *
 * -------------------------------------------------------------------------- *
 * The OpenSim API is a toolkit for musculoskeletal modeling and simulation.  *
 * See http://opensim.stanford.edu and the NOTICE file for more information.  *
 * OpenSim is developed at Stanford University and supported by the US        *
 * National Institutes of Health (U54 GM072970, R24 HD065690) and by DARPA    *
 * through the Warrior Web program.                                           *
 *                                                                            *
 * Copyright (c) 2005-2012 Stanford University and the Authors                *
 * Author(s): Peter Eastman                                                   *
 *                                                                            *
 * Licensed under the Apache License, Version 2.0 (the "License"); you may    *
 * not use this file except in compliance with the License. You may obtain a  *
 * copy of the License at http://www.apache.org/licenses/LICENSE-2.0.         *
 *                                                                            *
 * Unless required by applicable law or agreed to in writing, software        *
 * distributed under the License is distributed on an "AS IS" BASIS,          *
 * WITHOUT WARRANTIES OR CONDITIONS OF ANY KIND, either express or implied.   *
 * See the License for the specific language governing permissions and        *
 * limitations under the License.                                             *
 * -------------------------------------------------------------------------- */

#include "ElasticFoundationForce.h"
#include "ContactGeometry.h"
#include "ContactGeometrySet.h"
#include "ContactMesh.h"
#include "Model.h"
#include <OpenSim/Simulation/Model/BodySet.h>

namespace OpenSim {

//==============================================================================
//                         ELASTIC FOUNDATION FORCE
//==============================================================================

// Default constructor.
ElasticFoundationForce::ElasticFoundationForce()
{
    constructProperties();
}

// Construct with supplied contact parameters.
ElasticFoundationForce::ElasticFoundationForce(ContactParameters* params)
{
    constructProperties();
    addContactParameters(params);
}

void ElasticFoundationForce::extendAddToSystem(SimTK::MultibodySystem& system) const
{
    Super::extendAddToSystem(system);

    const ContactParametersSet& contactParametersSet = 
        get_contact_parameters();
    const double& transitionVelocity = get_transition_velocity();

    SimTK::GeneralContactSubsystem& contacts = system.updContactSubsystem();
    SimTK::SimbodyMatterSubsystem& matter = system.updMatterSubsystem();
    SimTK::ContactSetIndex set = contacts.createContactSet();
    SimTK::ElasticFoundationForce force(_model->updForceSubsystem(), contacts, set);
    force.setTransitionVelocity(transitionVelocity);
    for (int i = 0; i < contactParametersSet.getSize(); ++i)
    {
        ContactParameters& params = contactParametersSet.get(i);
        for (int j = 0; j < params.getGeometry().size(); ++j)
        {
            if (!_model->updContactGeometrySet().contains(params.getGeometry()[j]))
            {
                std::string errorMessage = "Invalid ContactGeometry (" + params.getGeometry()[j] + ") specified in ElasticFoundationForce" + getName();
                throw (Exception(errorMessage.c_str()));
            }
            ContactGeometry& geom = _model->updContactGeometrySet().get(params.getGeometry()[j]);
<<<<<<< HEAD
            contacts.addBody(set, matter.updMobilizedBody(SimTK::MobilizedBodyIndex(geom.getBody().getMobilizedBodyIndex())), geom.createSimTKContactGeometry(), geom.getTransform());
=======
            contacts.addBody(set, geom.getBody().getMobilizedBody(), geom.createSimTKContactGeometry(), geom.getTransform());
>>>>>>> b5672d1b
            if (dynamic_cast<ContactMesh*>(&geom) != NULL)
                force.setBodyParameters(SimTK::ContactSurfaceIndex(contacts.getNumBodies(set)-1), 
                    params.getStiffness(), params.getDissipation(),
                    params.getStaticFriction(), params.getDynamicFriction(), params.getViscousFriction());
        }
    }

    // Beyond the const Component get the index so we can access the SimTK::Force later
    ElasticFoundationForce* mutableThis = const_cast<ElasticFoundationForce *>(this);
    mutableThis->_index = force.getForceIndex();
}

void ElasticFoundationForce::constructProperties()
{
    constructProperty_contact_parameters(ContactParametersSet());
    constructProperty_transition_velocity(0.01);
}


ElasticFoundationForce::ContactParametersSet& ElasticFoundationForce::updContactParametersSet()
{
    return upd_contact_parameters();
}

const ElasticFoundationForce::ContactParametersSet& ElasticFoundationForce::getContactParametersSet()
{
    return get_contact_parameters();
}

void ElasticFoundationForce::addContactParameters(ElasticFoundationForce::ContactParameters* params)
{
    updContactParametersSet().adoptAndAppend(params);
}

double ElasticFoundationForce::getTransitionVelocity() const
{
    return get_transition_velocity();
}

void ElasticFoundationForce::setTransitionVelocity(double velocity)
{
    set_transition_velocity(velocity);
}

 /* The following set of functions are introduced for convenience to get/set values in ElasticFoundationForce::ContactParameters
 * and for access in Matlab without exposing ElasticFoundationForce::ContactParameters. pending refactoring contact forces
 */
double ElasticFoundationForce::getStiffness()  { 
    if (get_contact_parameters().getSize()==0)
            updContactParametersSet().adoptAndAppend(new ElasticFoundationForce::ContactParameters());
    return get_contact_parameters().get(0).getStiffness(); 
};
void ElasticFoundationForce::setStiffness(double stiffness) {
        if (get_contact_parameters().getSize()==0)
            updContactParametersSet().adoptAndAppend(new ElasticFoundationForce::ContactParameters());
        upd_contact_parameters()[0].setStiffness(stiffness); 
};
double ElasticFoundationForce::getDissipation()   { 
    if (get_contact_parameters().getSize()==0)
            updContactParametersSet().adoptAndAppend(new ElasticFoundationForce::ContactParameters());
    return get_contact_parameters().get(0).getDissipation(); 
};
void ElasticFoundationForce::setDissipation(double dissipation) {
        if (get_contact_parameters().getSize()==0)
            updContactParametersSet().adoptAndAppend(new ElasticFoundationForce::ContactParameters());
        upd_contact_parameters()[0].setDissipation(dissipation); 
};
double ElasticFoundationForce::getStaticFriction()  { 
    if (get_contact_parameters().getSize()==0)
            updContactParametersSet().adoptAndAppend(new ElasticFoundationForce::ContactParameters());
    return get_contact_parameters().get(0).getStaticFriction(); 
};
void ElasticFoundationForce::setStaticFriction(double friction) {
        if (get_contact_parameters().getSize()==0)
            updContactParametersSet().adoptAndAppend(new ElasticFoundationForce::ContactParameters());
        upd_contact_parameters()[0].setStaticFriction(friction); 
};
double ElasticFoundationForce::getDynamicFriction()   { 
    if (get_contact_parameters().getSize()==0)
            updContactParametersSet().adoptAndAppend(new ElasticFoundationForce::ContactParameters());
    return get_contact_parameters().get(0).getDynamicFriction(); 
};
void ElasticFoundationForce::setDynamicFriction(double friction) {
        if (get_contact_parameters().getSize()==0)
            updContactParametersSet().adoptAndAppend(new ElasticFoundationForce::ContactParameters());
        upd_contact_parameters()[0].setDynamicFriction(friction); 
};
double ElasticFoundationForce::getViscousFriction()   { 
    if (get_contact_parameters().getSize()==0)
            updContactParametersSet().adoptAndAppend(new ElasticFoundationForce::ContactParameters());
    return get_contact_parameters().get(0).getViscousFriction(); 
};
void ElasticFoundationForce::setViscousFriction(double friction) {
        if (get_contact_parameters().getSize()==0)
            updContactParametersSet().adoptAndAppend(new ElasticFoundationForce::ContactParameters());
        upd_contact_parameters()[0].setViscousFriction(friction); 
};

void ElasticFoundationForce::addGeometry(const std::string& name)
{
    if (get_contact_parameters().getSize()==0)
            updContactParametersSet().adoptAndAppend(new ElasticFoundationForce::ContactParameters());
    upd_contact_parameters()[0].addGeometry(name);
}

//==============================================================================
//               ELASTIC FOUNDATION FORCE :: CONTACT PARAMETERS
//==============================================================================

// Default constructor.
ElasticFoundationForce::ContactParameters::ContactParameters()
{
    constructProperties();
}

// Constructor specifying material properties.
ElasticFoundationForce::ContactParameters::ContactParameters
   (double stiffness, double dissipation, double staticFriction, 
    double dynamicFriction, double viscousFriction)
{
    constructProperties();
    set_stiffness(stiffness);
    set_dissipation(dissipation);
    set_static_friction(staticFriction);
    set_dynamic_friction(dynamicFriction);
    set_viscous_friction(viscousFriction);
}


void ElasticFoundationForce::ContactParameters::constructProperties()
{
    constructProperty_geometry(); // a list of strings
    constructProperty_stiffness(0.0);
    constructProperty_dissipation(0.0);
    constructProperty_static_friction(0.0);
    constructProperty_dynamic_friction(0.0);
    constructProperty_viscous_friction(0.0);
}

const Property<std::string>& ElasticFoundationForce::ContactParameters::getGeometry() const
{
    return getProperty_geometry();
}

Property<std::string>& ElasticFoundationForce::ContactParameters::updGeometry()
{
    return updProperty_geometry();
}

void ElasticFoundationForce::ContactParameters::addGeometry(const std::string& name)
{
    updGeometry().appendValue(name);
}

double ElasticFoundationForce::ContactParameters::getStiffness() const
{
    return get_stiffness();
}

void ElasticFoundationForce::ContactParameters::setStiffness(double stiffness)
{
    set_stiffness(stiffness);
}

double ElasticFoundationForce::ContactParameters::getDissipation() const
{
    return get_dissipation();
}

void ElasticFoundationForce::ContactParameters::setDissipation(double dissipation)
{
    set_dissipation(dissipation);
}

double ElasticFoundationForce::ContactParameters::getStaticFriction() const
{
    return get_static_friction();
}

void ElasticFoundationForce::ContactParameters::setStaticFriction(double friction)
{
    set_static_friction(friction);
}

double ElasticFoundationForce::ContactParameters::getDynamicFriction() const
{
    return get_dynamic_friction();
}

void ElasticFoundationForce::ContactParameters::setDynamicFriction(double friction)
{
    set_dynamic_friction(friction);
}

double ElasticFoundationForce::ContactParameters::getViscousFriction() const
{
    return get_viscous_friction();
}

void ElasticFoundationForce::ContactParameters::setViscousFriction(double friction)
{
    set_viscous_friction(friction);
}

void ElasticFoundationForce::ContactParametersSet::setNull()
{
    setAuthors("Peter Eastman");
}

ElasticFoundationForce::ContactParametersSet::ContactParametersSet()
{
    setNull();
}


//=============================================================================
// Reporting
//=============================================================================
/** 
 * Provide names of the quantities (column labels) of the force value(s) reported
 * 
 */
OpenSim::Array<std::string> ElasticFoundationForce::getRecordLabels() const 
{
    OpenSim::Array<std::string> labels("");

    const ContactParametersSet& contactParametersSet = 
        get_contact_parameters();

    for (int i = 0; i < contactParametersSet.getSize(); ++i)
    {
        ContactParameters& params = contactParametersSet.get(i);
        for (int j = 0; j < params.getGeometry().size(); ++j)
        {
            ContactGeometry& geom = _model->updContactGeometrySet().get(params.getGeometry()[j]);
            std::string bodyName = geom.getBodyName();
            labels.append(getName()+"."+bodyName+".force.X");
            labels.append(getName()+"."+bodyName+".force.Y");
            labels.append(getName()+"."+bodyName+".force.Z");
            labels.append(getName()+"."+bodyName+".torque.X");
            labels.append(getName()+"."+bodyName+".torque.Y");
            labels.append(getName()+"."+bodyName+".torque.Z");
        }
    }

    return labels;
}
/**
 * Provide the value(s) to be reported that correspond to the labels
 */
OpenSim::Array<double> ElasticFoundationForce::getRecordValues(const SimTK::State& state) const 
{
    OpenSim::Array<double> values(1);

    const ContactParametersSet& contactParametersSet = 
        get_contact_parameters();

    const SimTK::ElasticFoundationForce& simtkForce = 
        (SimTK::ElasticFoundationForce &)(_model->getForceSubsystem().getForce(_index));

    SimTK::Vector_<SimTK::SpatialVec> bodyForces(0);
    SimTK::Vector_<SimTK::Vec3> particleForces(0);
    SimTK::Vector mobilityForces(0);

    //get the net force added to the system contributed by the Spring
    simtkForce.calcForceContribution(state, bodyForces, particleForces, mobilityForces);

    for (int i = 0; i < contactParametersSet.getSize(); ++i)
    {
        ContactParameters& params = contactParametersSet.get(i);
        for (int j = 0; j < params.getGeometry().size(); ++j)
        {
            ContactGeometry& geom = _model->updContactGeometrySet().get(params.getGeometry()[j]);
            std::string bodyName = geom.getBodyName();
    
            SimTK::Vec3 forces = bodyForces(_model->getBodySet().get(bodyName).getMobilizedBodyIndex())[1];
            SimTK::Vec3 torques = bodyForces(_model->getBodySet().get(bodyName).getMobilizedBodyIndex())[0];

            values.append(3, &forces[0]);
            values.append(3, &torques[0]);
        }
    }

    return values;
}


} // end of namespace OpenSim<|MERGE_RESOLUTION|>--- conflicted
+++ resolved
@@ -71,11 +71,7 @@
                 throw (Exception(errorMessage.c_str()));
             }
             ContactGeometry& geom = _model->updContactGeometrySet().get(params.getGeometry()[j]);
-<<<<<<< HEAD
-            contacts.addBody(set, matter.updMobilizedBody(SimTK::MobilizedBodyIndex(geom.getBody().getMobilizedBodyIndex())), geom.createSimTKContactGeometry(), geom.getTransform());
-=======
             contacts.addBody(set, geom.getBody().getMobilizedBody(), geom.createSimTKContactGeometry(), geom.getTransform());
->>>>>>> b5672d1b
             if (dynamic_cast<ContactMesh*>(&geom) != NULL)
                 force.setBodyParameters(SimTK::ContactSurfaceIndex(contacts.getNumBodies(set)-1), 
                     params.getStiffness(), params.getDissipation(),
