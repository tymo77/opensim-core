--- conflicted
+++ resolved
@@ -73,11 +73,7 @@
                 throw Exception(errorMessage);
             }
             ContactGeometry& geom = _model->updContactGeometrySet().get(params.getGeometry()[j]);
-<<<<<<< HEAD
-            contacts.addBody(set, matter.updMobilizedBody(SimTK::MobilizedBodyIndex(geom.getBody().getMobilizedBodyIndex())), geom.createSimTKContactGeometry(), geom.getTransform());
-=======
             contacts.addBody(set, geom.getBody().getMobilizedBody(), geom.createSimTKContactGeometry(), geom.getTransform());
->>>>>>> b5672d1b
             force.setBodyParameters(SimTK::ContactSurfaceIndex(contacts.getNumBodies(set)-1), params.getStiffness(), params.getDissipation(),
                 params.getStaticFriction(), params.getDynamicFriction(), params.getViscousFriction());
         }
