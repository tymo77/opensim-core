--- conflicted
+++ resolved
@@ -140,12 +140,9 @@
     // There is no fixed geometry to generate here.
     if (fixed) { return; }
 
-<<<<<<< HEAD
-    if (!hints.get_show_contact_geometry()) return;
-=======
     // Guard against the case where the Force was disabled or mesh failed to load.
     if (_decorativeGeometry == nullptr) return;
->>>>>>> a68fd16c
+    if (!hints.get_show_contact_geometry()) return;
     // B: base Frame (Body or Ground)
     // F: PhysicalFrame that this ContactGeometry is connected to
     // P: the frame defined (relative to F) by the location and orientation
