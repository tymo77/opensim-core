--- conflicted
+++ resolved
@@ -50,11 +50,7 @@
                                                              mesh));
     } else if (transcrip_lower == "hermite-simpson") {
         m_transcription.reset(new transcription::HermiteSimpson<T>(ocproblem,
-<<<<<<< HEAD
-                                                             mesh));
-=======
                         get_interpolate_control_midpoints(), mesh));
->>>>>>> 2219f91c
     } else {
         TROPTER_THROW("Unrecognized transcription method %s.", transcrip);
     }
