--- conflicted
+++ resolved
@@ -57,17 +57,11 @@
     m_num_dynamics_constraints = m_num_defects * m_num_states;
     m_num_path_constraints = m_ocproblem->get_num_path_constraints();
     // TODO rename..."total_path_constraints"?
-<<<<<<< HEAD
-    int num_path_traj_constraints = m_num_mesh_points * m_num_path_constraints;
-    int num_constraints =
-            m_num_dynamics_constraints + num_path_traj_constraints;
-=======
     m_num_path_traj_constraints = m_num_mesh_points * m_num_path_constraints;
     m_num_control_midpoint_constraints = m_interpolate_control_midpoints ?
         m_num_controls * (m_num_mesh_points - 1) : 0;
     int num_constraints = m_num_dynamics_constraints +
         m_num_path_traj_constraints + m_num_control_midpoint_constraints;
->>>>>>> 2219f91c
     this->set_num_constraints(num_constraints);
 
     // Variable and constraint names.
@@ -266,17 +260,12 @@
             path_constraints_lower.replicate(m_num_mesh_points, 1);
     VectorXd path_constraints_traj_upper =
             path_constraints_upper.replicate(m_num_mesh_points, 1);
-<<<<<<< HEAD
-    constraint_lower << dynamics_bounds, path_constraints_traj_lower;
-    constraint_upper << dynamics_bounds, path_constraints_traj_upper;
-=======
     VectorXd control_midpoint_bounds =
             VectorXd::Zero(m_num_control_midpoint_constraints);
     constraint_lower << dynamics_bounds, path_constraints_traj_lower,
                         control_midpoint_bounds;
     constraint_upper << dynamics_bounds, path_constraints_traj_upper,
                         control_midpoint_bounds;
->>>>>>> 2219f91c
     this->set_constraint_bounds(constraint_lower, constraint_upper);
     // TODO won't work if the bounds don't include zero!
     // TODO set_initial_guess(std::vector<double>(num_variables)); // TODO user
@@ -480,8 +469,6 @@
                     (h / T(6.0)) * (xdot_i.col(imesh) + T(4.0) * xdot_mid.col(imesh) +
                                            xdot_im1.col(imesh));
         }
-<<<<<<< HEAD
-=======
     }
 
     if (m_num_controls && m_interpolate_control_midpoints) {
@@ -492,7 +479,6 @@
         const auto& c_im1 = c_mesh.leftCols(N - 1);
 
         constr_view.control_midpoints = c_mid - T(0.5)*(c_i + c_im1);
->>>>>>> 2219f91c
     }
 }
 
@@ -1215,13 +1201,6 @@
 typename HermiteSimpson<T>::template TrajectoryViewConst<S>
 HermiteSimpson<T>::make_controls_trajectory_view(const VectorX<S>& x) const {
     return {// Start of controls for first mesh interval.
-<<<<<<< HEAD
-            x.data() + m_num_dense_variables + m_num_states,
-            m_num_controls,   // Number of rows.
-            m_num_col_points, // Number of columns.
-                              // Distance between the start of each column.
-            Eigen::OuterStride<Eigen::Dynamic>(m_num_continuous_variables)};
-=======
             x.data() + m_num_dense_variables + m_num_states,
             m_num_controls,   // Number of rows.
             m_num_col_points, // Number of columns.
@@ -1241,21 +1220,11 @@
             m_num_mesh_points,       // Number of columns.
             // Distance between the start of each column.
             Eigen::OuterStride<Eigen::Dynamic>(2*m_num_continuous_variables)};
->>>>>>> 2219f91c
-}
-
-template <typename T>
-template <typename S>
+}
+
+template<typename T>
+template<typename S>
 typename HermiteSimpson<T>::template TrajectoryViewConst<S>
-<<<<<<< HEAD
-HermiteSimpson<T>::make_adjuncts_trajectory_view(const VectorX<S>& x) const {
-    return {// Start of adjuncts for first mesh interval.
-            x.data() + m_num_dense_variables + m_num_states + m_num_controls,
-            m_num_adjuncts,   // Number of rows.
-            m_num_col_points, // Number of columns.
-                              // Distance between the start of each column.
-            Eigen::OuterStride<Eigen::Dynamic>(m_num_continuous_variables)};
-=======
 HermiteSimpson<T>::make_controls_trajectory_view_mid(const VectorX<S>& x) const
 {
     return{
@@ -1266,14 +1235,11 @@
             m_num_mesh_points - 1,   // Number of columns.
             // Distance between the start of each column.
             Eigen::OuterStride<Eigen::Dynamic>(2*m_num_continuous_variables)};
->>>>>>> 2219f91c
-}
-
-template <typename T>
-template <typename S>
+}
+
+template<typename T>
+template<typename S>
 typename HermiteSimpson<T>::template TrajectoryViewConst<S>
-<<<<<<< HEAD
-=======
 HermiteSimpson<T>::make_adjuncts_trajectory_view(const VectorX<S>& x) const {
     return {// Start of adjuncts for first mesh interval.
             x.data() + m_num_dense_variables + m_num_states + m_num_controls,
@@ -1286,7 +1252,6 @@
 template <typename T>
 template <typename S>
 typename HermiteSimpson<T>::template TrajectoryViewConst<S>
->>>>>>> 2219f91c
 HermiteSimpson<T>::make_diffuses_trajectory_view(const VectorX<S>& x) const {
     return {// Start of diffuses for first mesh interval.
             x.data() + m_num_dense_variables +
@@ -1348,16 +1313,6 @@
 
 template <typename T>
 template <typename S>
-<<<<<<< HEAD
-typename HermiteSimpson<T>::template TrajectoryView<S>
-HermiteSimpson<T>::make_controls_trajectory_view(VectorX<S>& x) const {
-    return {// Start of controls for first mesh interval.
-            x.data() + m_num_dense_variables + m_num_states,
-            m_num_controls,   // Number of rows.
-            m_num_col_points, // Number of columns.
-                              // Distance between the start of each column.
-            Eigen::OuterStride<Eigen::Dynamic>(m_num_continuous_variables)};
-=======
 typename HermiteSimpson<T>::template TrajectoryView<S>
 HermiteSimpson<T>::make_controls_trajectory_view(VectorX<S>& x) const {
     return {// Start of controls for first mesh interval.
@@ -1380,21 +1335,11 @@
             m_num_mesh_points,       // Number of columns.
             // Distance between the start of each column.
             Eigen::OuterStride<Eigen::Dynamic>(2*m_num_continuous_variables)};
->>>>>>> 2219f91c
-}
-
-template <typename T>
-template <typename S>
+}
+
+template<typename T>
+template<typename S>
 typename HermiteSimpson<T>::template TrajectoryView<S>
-<<<<<<< HEAD
-HermiteSimpson<T>::make_adjuncts_trajectory_view(VectorX<S>& x) const {
-    return {// Start of adjuncts for first mesh interval.
-            x.data() + m_num_dense_variables + m_num_states + m_num_controls,
-            m_num_adjuncts,   // Number of rows.
-            m_num_col_points, // Number of columns.
-                              // Distance between the start of each column.
-            Eigen::OuterStride<Eigen::Dynamic>(m_num_continuous_variables)};
-=======
 HermiteSimpson<T>::make_controls_trajectory_view_mid(VectorX<S>& x) const
 {
     return{
@@ -1405,14 +1350,11 @@
             m_num_mesh_points - 1,   // Number of columns.
             // Distance between the start of each column.
             Eigen::OuterStride<Eigen::Dynamic>(2*m_num_continuous_variables)};
->>>>>>> 2219f91c
-}
-
-template <typename T>
-template <typename S>
+}
+
+template<typename T>
+template<typename S>
 typename HermiteSimpson<T>::template TrajectoryView<S>
-<<<<<<< HEAD
-=======
 HermiteSimpson<T>::make_adjuncts_trajectory_view(VectorX<S>& x) const {
     return {// Start of adjuncts for first mesh interval.
             x.data() + m_num_dense_variables + m_num_states + m_num_controls,
@@ -1425,7 +1367,6 @@
 template <typename T>
 template <typename S>
 typename HermiteSimpson<T>::template TrajectoryView<S>
->>>>>>> 2219f91c
 HermiteSimpson<T>::make_diffuses_trajectory_view(VectorX<S>& x) const {
     return {// Start of diffuses for first mesh interval.
             x.data() + m_num_dense_variables +
@@ -1446,27 +1387,19 @@
     T* pc_ptr = m_num_path_constraints ? // path constraints.
                         &constr[m_num_dynamics_constraints]
                                        : nullptr;
-<<<<<<< HEAD
-    // Each column of the defects view contains all the Hermite interpolant
-=======
     // control midpoint constraints.
     T* cmid_ptr = m_num_controls && m_interpolate_control_midpoints ?
                &constr[m_num_dynamics_constraints + m_num_path_traj_constraints]
                     : nullptr;
     //Each column of the defects view contains all the Hermite interpolant
->>>>>>> 2219f91c
     // defects (first m_num_states rows) followed by all the Simpson interpolant
     // defects (bottom m_num_states rows) for each mesh interval.
     return {DefectsTrajectoryView(
                     d_ptr, 2 * m_num_states, m_num_mesh_points - 1),
             PathConstraintsTrajectoryView(
-<<<<<<< HEAD
-                    pc_ptr, m_num_path_constraints, m_num_mesh_points)};
-=======
                     pc_ptr, m_num_path_constraints, m_num_mesh_points),
             ControlMidpointsTrajectoryView(cmid_ptr, m_num_controls,
                     m_num_mesh_points - 1)};
->>>>>>> 2219f91c
 }
 
 } // namespace transcription
